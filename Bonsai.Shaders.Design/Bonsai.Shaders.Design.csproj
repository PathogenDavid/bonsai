--- conflicted
+++ resolved
@@ -1,185 +1,166 @@
-﻿<?xml version="1.0" encoding="utf-8"?>
-<Project ToolsVersion="12.0" DefaultTargets="Build" xmlns="http://schemas.microsoft.com/developer/msbuild/2003">
-  <PropertyGroup>
-    <Configuration Condition=" '$(Configuration)' == '' ">Debug</Configuration>
-    <Platform Condition=" '$(Platform)' == '' ">AnyCPU</Platform>
-    <ProjectGuid>{851B4D3C-D8BA-433E-B4E8-CBA186F10C0C}</ProjectGuid>
-    <OutputType>Library</OutputType>
-    <AppDesignerFolder>Properties</AppDesignerFolder>
-    <RootNamespace>Bonsai.Shaders.Design</RootNamespace>
-    <AssemblyName>Bonsai.Shaders.Design</AssemblyName>
-    <TargetFrameworkVersion>v4.7.2</TargetFrameworkVersion>
-    <FileAlignment>512</FileAlignment>
-    <SolutionDir Condition="$(SolutionDir) == '' Or $(SolutionDir) == '*Undefined*'">..\</SolutionDir>
-    <RestorePackages>true</RestorePackages>
-    <NuGetPackageImportStamp>
-    </NuGetPackageImportStamp>
-    <TargetFrameworkProfile />
-  </PropertyGroup>
-  <PropertyGroup Condition=" '$(Configuration)|$(Platform)' == 'Debug|AnyCPU' ">
-    <DebugSymbols>true</DebugSymbols>
-    <DebugType>full</DebugType>
-    <Optimize>false</Optimize>
-    <OutputPath>bin\Debug\</OutputPath>
-    <DefineConstants>DEBUG;TRACE</DefineConstants>
-    <ErrorReport>prompt</ErrorReport>
-    <WarningLevel>4</WarningLevel>
-  </PropertyGroup>
-  <PropertyGroup Condition=" '$(Configuration)|$(Platform)' == 'Release|AnyCPU' ">
-    <DebugType>pdbonly</DebugType>
-    <Optimize>true</Optimize>
-    <OutputPath>bin\Release\</OutputPath>
-    <DefineConstants>TRACE</DefineConstants>
-    <ErrorReport>prompt</ErrorReport>
-    <WarningLevel>4</WarningLevel>
-    <BuildPackage>true</BuildPackage>
-  </PropertyGroup>
-  <ItemGroup>
-<<<<<<< HEAD
-=======
-    <Reference Include="OpenCV.Net, Version=3.3.0.0, Culture=neutral, processorArchitecture=MSIL">
-      <HintPath>..\packages\OpenCV.Net.3.3.1\lib\net40\OpenCV.Net.dll</HintPath>
-      <Private>True</Private>
-    </Reference>
-    <Reference Include="OpenTK, Version=3.1.0.0, Culture=neutral, PublicKeyToken=bad199fe84eb3df4, processorArchitecture=MSIL">
-      <HintPath>..\packages\OpenTK.3.1.0\lib\net20\OpenTK.dll</HintPath>
-      <Private>True</Private>
-    </Reference>
-    <Reference Include="ScintillaNET, Version=3.6.3.0, Culture=neutral, processorArchitecture=MSIL">
-      <HintPath>..\packages\jacobslusser.ScintillaNET.3.6.3\lib\net40\ScintillaNET.dll</HintPath>
-      <Private>True</Private>
-    </Reference>
->>>>>>> 38c6a572
-    <Reference Include="System" />
-    <Reference Include="System.Core" />
-    <Reference Include="System.Design" />
-    <Reference Include="System.Drawing" />
-    <Reference Include="System.Windows.Forms" />
-    <Reference Include="System.Xml.Linq" />
-    <Reference Include="System.Data.DataSetExtensions" />
-    <Reference Include="Microsoft.CSharp" />
-    <Reference Include="System.Data" />
-    <Reference Include="System.Xml" />
-  </ItemGroup>
-  <ItemGroup>
-    <Compile Include="Configuration\CollectionEditorControl.cs">
-      <SubType>UserControl</SubType>
-    </Compile>
-    <Compile Include="Configuration\CollectionEditorControl.Designer.cs">
-      <DependentUpon>CollectionEditorControl.cs</DependentUpon>
-    </Compile>
-    <Compile Include="Configuration\ConfigurationHelper.cs" />
-    <Compile Include="Configuration\ContextMenuButton.cs">
-      <SubType>Component</SubType>
-    </Compile>
-    <Compile Include="Configuration\MeshConfigurationCollectionEditor.cs" />
-    <Compile Include="Configuration\MtlReader.cs" />
-    <Compile Include="Configuration\ShaderCollectionEditorControl.cs">
-      <SubType>UserControl</SubType>
-    </Compile>
-    <Compile Include="Configuration\ShaderScriptComponentEditor.cs" />
-    <Compile Include="Configuration\ShaderConfigurationCollectionEditor.cs" />
-    <Compile Include="Configuration\UniformConfigurationCollectionEditor.cs" />
-    <Compile Include="Configuration\FramebufferAttachmentConfigurationCollectionEditor.cs" />
-    <Compile Include="Configuration\ShaderConfigurationEditorPage.cs" />
-    <Compile Include="Configuration\TextureConfigurationCollectionEditor.cs" />
-    <Compile Include="Configuration\ShaderConfigurationComponentEditor.cs" />
-    <Compile Include="Configuration\ShaderConfigurationEditorDialog.cs">
-      <SubType>Form</SubType>
-    </Compile>
-    <Compile Include="Configuration\ShaderConfigurationEditorDialog.designer.cs">
-      <DependentUpon>ShaderConfigurationEditorDialog.cs</DependentUpon>
-    </Compile>
-    <Compile Include="Configuration\BufferBindingConfigurationCollectionEditor.cs" />
-    <Compile Include="EditorTabControl.cs">
-      <SubType>Component</SubType>
-    </Compile>
-    <Compile Include="GlslScriptEditorDialog.cs">
-      <SubType>Form</SubType>
-    </Compile>
-    <Compile Include="GlslScriptEditorDialog.Designer.cs">
-      <DependentUpon>GlslScriptEditorDialog.cs</DependentUpon>
-    </Compile>
-    <Compile Include="GlslScriptExample.cs" />
-    <Compile Include="GlslScriptExampleCollection.cs" />
-    <Compile Include="Properties\AssemblyInfo.cs" />
-    <Compile Include="Configuration\StateConfigurationCollectionEditor.cs" />
-    <Compile Include="Properties\Resources.Designer.cs">
-      <AutoGen>True</AutoGen>
-      <DesignTime>True</DesignTime>
-      <DependentUpon>Resources.resx</DependentUpon>
-    </Compile>
-  </ItemGroup>
-  <ItemGroup>
-    <None Include="Bonsai.Shaders.Design.nuspec">
-      <SubType>Designer</SubType>
-    </None>
-  </ItemGroup>
-  <ItemGroup>
-    <ProjectReference Include="..\Bonsai.Core\Bonsai.Core.csproj">
-      <Project>{e4d03ba3-54a2-4ff8-9dc6-52ba4cc14fed}</Project>
-      <Name>Bonsai.Core</Name>
-    </ProjectReference>
-    <ProjectReference Include="..\Bonsai.Design\Bonsai.Design.csproj">
-      <Project>{765d928a-b147-46ff-8a59-bde73f88a844}</Project>
-      <Name>Bonsai.Design</Name>
-    </ProjectReference>
-    <ProjectReference Include="..\Bonsai.Shaders\Bonsai.Shaders.csproj">
-      <Project>{4d325c30-e014-4151-bc69-064d9b272641}</Project>
-      <Name>Bonsai.Shaders</Name>
-    </ProjectReference>
-    <ProjectReference Include="..\Bonsai.System.Design\Bonsai.System.Design.csproj">
-      <Project>{8005e3ed-424b-4cf8-94cf-9a4f6eed32b5}</Project>
-      <Name>Bonsai.System.Design</Name>
-    </ProjectReference>
-    <ProjectReference Include="..\Bonsai.System\Bonsai.System.csproj">
-      <Project>{b783d74f-cb2d-4419-b438-266cd15774fb}</Project>
-      <Name>Bonsai.System</Name>
-    </ProjectReference>
-  </ItemGroup>
-  <ItemGroup>
-    <EmbeddedResource Include="Configuration\CollectionEditorControl.resx">
-      <DependentUpon>CollectionEditorControl.cs</DependentUpon>
-    </EmbeddedResource>
-    <EmbeddedResource Include="Configuration\ShaderConfigurationEditorDialog.resx">
-      <DependentUpon>ShaderConfigurationEditorDialog.cs</DependentUpon>
-    </EmbeddedResource>
-    <EmbeddedResource Include="GlslScriptEditorDialog.resx">
-      <DependentUpon>GlslScriptEditorDialog.cs</DependentUpon>
-      <SubType>Designer</SubType>
-    </EmbeddedResource>
-    <EmbeddedResource Include="Properties\Resources.resx">
-      <Generator>ResXFileCodeGenerator</Generator>
-      <LastGenOutput>Resources.Designer.cs</LastGenOutput>
-      <SubType>Designer</SubType>
-      <CustomToolNamespace>Bonsai.Shaders.Configuration.Design</CustomToolNamespace>
-    </EmbeddedResource>
-  </ItemGroup>
-  <ItemGroup>
-    <PackageReference Include="jacobslusser.ScintillaNET">
-      <Version>3.5.10</Version>
-    </PackageReference>
-    <PackageReference Include="OpenCV.Net">
-      <Version>3.3.1</Version>
-    </PackageReference>
-    <PackageReference Include="OpenTK">
-      <Version>1.1.1589.5942</Version>
-    </PackageReference>
-    <PackageReference Include="Rx-Linq">
-      <Version>2.2.5</Version>
-    </PackageReference>
-  </ItemGroup>
-  <Import Project="$(MSBuildToolsPath)\Microsoft.CSharp.targets" />
-  <Import Project="$(MSBuildProjectDirectory)\..\MSBuild\AssemblyInfo.targets" />
-<<<<<<< HEAD
-=======
-  <Import Project="$(SolutionDir)\.nuget\NuGet.targets" Condition="Exists('$(SolutionDir)\.nuget\NuGet.targets')" />
->>>>>>> 38c6a572
-  <!-- To modify your build process, add your task inside one of the targets below and uncomment it. 
-       Other similar extension points exist, see Microsoft.Common.targets.
-  <Target Name="BeforeBuild">
-  </Target>
-  <Target Name="AfterBuild">
-  </Target>
-  -->
+﻿<?xml version="1.0" encoding="utf-8"?>
+<Project ToolsVersion="12.0" DefaultTargets="Build" xmlns="http://schemas.microsoft.com/developer/msbuild/2003">
+  <PropertyGroup>
+    <Configuration Condition=" '$(Configuration)' == '' ">Debug</Configuration>
+    <Platform Condition=" '$(Platform)' == '' ">AnyCPU</Platform>
+    <ProjectGuid>{851B4D3C-D8BA-433E-B4E8-CBA186F10C0C}</ProjectGuid>
+    <OutputType>Library</OutputType>
+    <AppDesignerFolder>Properties</AppDesignerFolder>
+    <RootNamespace>Bonsai.Shaders.Design</RootNamespace>
+    <AssemblyName>Bonsai.Shaders.Design</AssemblyName>
+    <TargetFrameworkVersion>v4.7.2</TargetFrameworkVersion>
+    <FileAlignment>512</FileAlignment>
+    <SolutionDir Condition="$(SolutionDir) == '' Or $(SolutionDir) == '*Undefined*'">..\</SolutionDir>
+    <RestorePackages>true</RestorePackages>
+    <NuGetPackageImportStamp>
+    </NuGetPackageImportStamp>
+    <TargetFrameworkProfile />
+  </PropertyGroup>
+  <PropertyGroup Condition=" '$(Configuration)|$(Platform)' == 'Debug|AnyCPU' ">
+    <DebugSymbols>true</DebugSymbols>
+    <DebugType>full</DebugType>
+    <Optimize>false</Optimize>
+    <OutputPath>bin\Debug\</OutputPath>
+    <DefineConstants>DEBUG;TRACE</DefineConstants>
+    <ErrorReport>prompt</ErrorReport>
+    <WarningLevel>4</WarningLevel>
+  </PropertyGroup>
+  <PropertyGroup Condition=" '$(Configuration)|$(Platform)' == 'Release|AnyCPU' ">
+    <DebugType>pdbonly</DebugType>
+    <Optimize>true</Optimize>
+    <OutputPath>bin\Release\</OutputPath>
+    <DefineConstants>TRACE</DefineConstants>
+    <ErrorReport>prompt</ErrorReport>
+    <WarningLevel>4</WarningLevel>
+    <BuildPackage>true</BuildPackage>
+  </PropertyGroup>
+  <ItemGroup>
+    <Reference Include="System" />
+    <Reference Include="System.Core" />
+    <Reference Include="System.Design" />
+    <Reference Include="System.Drawing" />
+    <Reference Include="System.Windows.Forms" />
+    <Reference Include="System.Xml.Linq" />
+    <Reference Include="System.Data.DataSetExtensions" />
+    <Reference Include="Microsoft.CSharp" />
+    <Reference Include="System.Data" />
+    <Reference Include="System.Xml" />
+  </ItemGroup>
+  <ItemGroup>
+    <Compile Include="Configuration\CollectionEditorControl.cs">
+      <SubType>UserControl</SubType>
+    </Compile>
+    <Compile Include="Configuration\CollectionEditorControl.Designer.cs">
+      <DependentUpon>CollectionEditorControl.cs</DependentUpon>
+    </Compile>
+    <Compile Include="Configuration\ConfigurationHelper.cs" />
+    <Compile Include="Configuration\ContextMenuButton.cs">
+      <SubType>Component</SubType>
+    </Compile>
+    <Compile Include="Configuration\MeshConfigurationCollectionEditor.cs" />
+    <Compile Include="Configuration\MtlReader.cs" />
+    <Compile Include="Configuration\ShaderCollectionEditorControl.cs">
+      <SubType>UserControl</SubType>
+    </Compile>
+    <Compile Include="Configuration\ShaderScriptComponentEditor.cs" />
+    <Compile Include="Configuration\ShaderConfigurationCollectionEditor.cs" />
+    <Compile Include="Configuration\UniformConfigurationCollectionEditor.cs" />
+    <Compile Include="Configuration\FramebufferAttachmentConfigurationCollectionEditor.cs" />
+    <Compile Include="Configuration\ShaderConfigurationEditorPage.cs" />
+    <Compile Include="Configuration\TextureConfigurationCollectionEditor.cs" />
+    <Compile Include="Configuration\ShaderConfigurationComponentEditor.cs" />
+    <Compile Include="Configuration\ShaderConfigurationEditorDialog.cs">
+      <SubType>Form</SubType>
+    </Compile>
+    <Compile Include="Configuration\ShaderConfigurationEditorDialog.designer.cs">
+      <DependentUpon>ShaderConfigurationEditorDialog.cs</DependentUpon>
+    </Compile>
+    <Compile Include="Configuration\BufferBindingConfigurationCollectionEditor.cs" />
+    <Compile Include="EditorTabControl.cs">
+      <SubType>Component</SubType>
+    </Compile>
+    <Compile Include="GlslScriptEditorDialog.cs">
+      <SubType>Form</SubType>
+    </Compile>
+    <Compile Include="GlslScriptEditorDialog.Designer.cs">
+      <DependentUpon>GlslScriptEditorDialog.cs</DependentUpon>
+    </Compile>
+    <Compile Include="GlslScriptExample.cs" />
+    <Compile Include="GlslScriptExampleCollection.cs" />
+    <Compile Include="Properties\AssemblyInfo.cs" />
+    <Compile Include="Configuration\StateConfigurationCollectionEditor.cs" />
+    <Compile Include="Properties\Resources.Designer.cs">
+      <AutoGen>True</AutoGen>
+      <DesignTime>True</DesignTime>
+      <DependentUpon>Resources.resx</DependentUpon>
+    </Compile>
+  </ItemGroup>
+  <ItemGroup>
+    <None Include="Bonsai.Shaders.Design.nuspec">
+      <SubType>Designer</SubType>
+    </None>
+  </ItemGroup>
+  <ItemGroup>
+    <ProjectReference Include="..\Bonsai.Core\Bonsai.Core.csproj">
+      <Project>{e4d03ba3-54a2-4ff8-9dc6-52ba4cc14fed}</Project>
+      <Name>Bonsai.Core</Name>
+    </ProjectReference>
+    <ProjectReference Include="..\Bonsai.Design\Bonsai.Design.csproj">
+      <Project>{765d928a-b147-46ff-8a59-bde73f88a844}</Project>
+      <Name>Bonsai.Design</Name>
+    </ProjectReference>
+    <ProjectReference Include="..\Bonsai.Shaders\Bonsai.Shaders.csproj">
+      <Project>{4d325c30-e014-4151-bc69-064d9b272641}</Project>
+      <Name>Bonsai.Shaders</Name>
+    </ProjectReference>
+    <ProjectReference Include="..\Bonsai.System.Design\Bonsai.System.Design.csproj">
+      <Project>{8005e3ed-424b-4cf8-94cf-9a4f6eed32b5}</Project>
+      <Name>Bonsai.System.Design</Name>
+    </ProjectReference>
+    <ProjectReference Include="..\Bonsai.System\Bonsai.System.csproj">
+      <Project>{b783d74f-cb2d-4419-b438-266cd15774fb}</Project>
+      <Name>Bonsai.System</Name>
+    </ProjectReference>
+  </ItemGroup>
+  <ItemGroup>
+    <EmbeddedResource Include="Configuration\CollectionEditorControl.resx">
+      <DependentUpon>CollectionEditorControl.cs</DependentUpon>
+    </EmbeddedResource>
+    <EmbeddedResource Include="Configuration\ShaderConfigurationEditorDialog.resx">
+      <DependentUpon>ShaderConfigurationEditorDialog.cs</DependentUpon>
+    </EmbeddedResource>
+    <EmbeddedResource Include="GlslScriptEditorDialog.resx">
+      <DependentUpon>GlslScriptEditorDialog.cs</DependentUpon>
+      <SubType>Designer</SubType>
+    </EmbeddedResource>
+    <EmbeddedResource Include="Properties\Resources.resx">
+      <Generator>ResXFileCodeGenerator</Generator>
+      <LastGenOutput>Resources.Designer.cs</LastGenOutput>
+      <SubType>Designer</SubType>
+      <CustomToolNamespace>Bonsai.Shaders.Configuration.Design</CustomToolNamespace>
+    </EmbeddedResource>
+  </ItemGroup>
+  <ItemGroup>
+    <PackageReference Include="jacobslusser.ScintillaNET">
+      <Version>3.5.10</Version>
+    </PackageReference>
+    <PackageReference Include="OpenCV.Net">
+      <Version>3.3.1</Version>
+    </PackageReference>
+    <PackageReference Include="OpenTK">
+      <Version>3.1.0</Version>
+    </PackageReference>
+    <PackageReference Include="Rx-Linq">
+      <Version>2.2.5</Version>
+    </PackageReference>
+  </ItemGroup>
+  <Import Project="$(MSBuildToolsPath)\Microsoft.CSharp.targets" />
+  <Import Project="$(MSBuildProjectDirectory)\..\MSBuild\AssemblyInfo.targets" />
+  <!-- To modify your build process, add your task inside one of the targets below and uncomment it. 
+       Other similar extension points exist, see Microsoft.Common.targets.
+  <Target Name="BeforeBuild">
+  </Target>
+  <Target Name="AfterBuild">
+  </Target>
+  -->
 </Project>