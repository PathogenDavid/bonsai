﻿<?xml version="1.0" encoding="utf-8"?>
<Project ToolsVersion="12.0" DefaultTargets="Build" xmlns="http://schemas.microsoft.com/developer/msbuild/2003">
  <PropertyGroup>
    <Configuration Condition=" '$(Configuration)' == '' ">Debug</Configuration>
    <Platform Condition=" '$(Platform)' == '' ">AnyCPU</Platform>
    <ProductVersion>8.0.30703</ProductVersion>
    <SchemaVersion>2.0</SchemaVersion>
    <ProjectGuid>{BFAFD84F-6D1A-4D98-B91D-BBFCEA0FACF9}</ProjectGuid>
    <OutputType>Library</OutputType>
    <AppDesignerFolder>Properties</AppDesignerFolder>
    <RootNamespace>Bonsai.Audio</RootNamespace>
    <AssemblyName>Bonsai.Audio</AssemblyName>
    <TargetFrameworkVersion>v4.7.2</TargetFrameworkVersion>
    <FileAlignment>512</FileAlignment>
    <SolutionDir Condition="$(SolutionDir) == '' Or $(SolutionDir) == '*Undefined*'">..\</SolutionDir>
    <RestorePackages>true</RestorePackages>
    <TargetFrameworkProfile />
    <NuGetPackageImportStamp>
    </NuGetPackageImportStamp>
  </PropertyGroup>
  <PropertyGroup Condition=" '$(Configuration)|$(Platform)' == 'Debug|AnyCPU' ">
    <DebugSymbols>true</DebugSymbols>
    <DebugType>full</DebugType>
    <Optimize>false</Optimize>
    <OutputPath>bin\Debug\</OutputPath>
    <DefineConstants>DEBUG;TRACE</DefineConstants>
    <ErrorReport>prompt</ErrorReport>
    <WarningLevel>4</WarningLevel>
    <Prefer32Bit>false</Prefer32Bit>
  </PropertyGroup>
  <PropertyGroup Condition=" '$(Configuration)|$(Platform)' == 'Release|AnyCPU' ">
    <DebugType>pdbonly</DebugType>
    <Optimize>true</Optimize>
    <OutputPath>bin\Release\</OutputPath>
    <DefineConstants>TRACE</DefineConstants>
    <ErrorReport>prompt</ErrorReport>
    <WarningLevel>4</WarningLevel>
    <BuildPackage>true</BuildPackage>
    <Prefer32Bit>false</Prefer32Bit>
  </PropertyGroup>
  <ItemGroup>
<<<<<<< HEAD
=======
    <Reference Include="OpenCV.Net, Version=3.3.0.0, Culture=neutral, processorArchitecture=MSIL">
      <HintPath>..\packages\OpenCV.Net.3.3.1\lib\net40\OpenCV.Net.dll</HintPath>
      <Private>True</Private>
    </Reference>
    <Reference Include="OpenTK, Version=3.1.0.0, Culture=neutral, PublicKeyToken=bad199fe84eb3df4, processorArchitecture=MSIL">
      <HintPath>..\packages\OpenTK.3.1.0\lib\net20\OpenTK.dll</HintPath>
    </Reference>
>>>>>>> 38c6a572
    <Reference Include="System" />
    <Reference Include="System.Core" />
    <Reference Include="System.Drawing" />
    <Reference Include="System.Xml.Linq" />
    <Reference Include="System.Data.DataSetExtensions" />
    <Reference Include="Microsoft.CSharp" />
    <Reference Include="System.Data" />
    <Reference Include="System.Xml" />
  </ItemGroup>
  <ItemGroup>
    <Compile Include="AudioCapture.cs" />
    <Compile Include="AudioContext.cs" />
    <Compile Include="AudioContextConfiguration.cs" />
    <Compile Include="AudioContextConfigurationCollection.cs" />
    <Compile Include="AudioContextDisposable.cs" />
    <Compile Include="AudioManager.cs" />
    <Compile Include="AudioPlayback.cs" />
    <Compile Include="AudioReader.cs" />
    <Compile Include="AudioResources.cs" />
    <Compile Include="AudioSource.cs" />
    <Compile Include="AudioWriter.cs" />
    <Compile Include="Buffer.cs" />
    <Compile Include="BufferHelper.cs" />
    <Compile Include="BufferNameConverter.cs" />
    <Compile Include="CaptureDeviceNameConverter.cs" />
    <Compile Include="Configuration\BufferConfiguration.cs" />
    <Compile Include="Configuration\BufferConfigurationCollection.cs" />
    <Compile Include="Configuration\SoundBuffer.cs" />
    <Compile Include="Configuration\SourceConfiguration.cs" />
    <Compile Include="Configuration\SourceConfigurationCollection.cs" />
    <Compile Include="Constants.cs" />
    <Compile Include="CreateAudioContext.cs" />
    <Compile Include="PauseSource.cs" />
    <Compile Include="PlaySource.cs" />
    <Compile Include="RewindSource.cs" />
    <Compile Include="SourceNameArrayConverter.cs" />
    <Compile Include="SourceNameConverter.cs" />
    <Compile Include="StopSource.cs" />
    <Compile Include="UpdateBuffer.cs" />
    <Compile Include="UpdateSource.cs" />
    <Compile Include="CreateSource.cs" />
    <Compile Include="PlaybackDeviceNameConverter.cs" />
    <Compile Include="Properties\AssemblyInfo.cs" />
    <Compile Include="Properties\AssemblyInfo.Generated.cs" />
    <Compile Include="RiffHeader.cs" />
    <Compile Include="RiffReader.cs" />
    <Compile Include="RiffWriter.cs" />
    <Compile Include="UpdateListener.cs" />
    <Compile Include="UpdateSourceState.cs" />
  </ItemGroup>
  <ItemGroup>
    <ProjectReference Include="..\Bonsai.Core\Bonsai.Core.csproj">
      <Project>{E4D03BA3-54A2-4FF8-9DC6-52BA4CC14FED}</Project>
      <Name>Bonsai.Core</Name>
    </ProjectReference>
    <ProjectReference Include="..\Bonsai.System\Bonsai.System.csproj">
      <Project>{b783d74f-cb2d-4419-b438-266cd15774fb}</Project>
      <Name>Bonsai.System</Name>
    </ProjectReference>
  </ItemGroup>
  <ItemGroup>
    <None Include="Bonsai.Audio.nuspec">
      <SubType>Designer</SubType>
    </None>
  </ItemGroup>
  <ItemGroup>
    <PackageReference Include="openal.redist">
      <Version>2.0.7</Version>
    </PackageReference>
    <PackageReference Include="OpenCV.Net">
      <Version>3.3.1</Version>
    </PackageReference>
    <PackageReference Include="OpenTK">
      <Version>1.1.1589.5942</Version>
    </PackageReference>
    <PackageReference Include="Rx-Linq">
      <Version>2.2.5</Version>
    </PackageReference>
  </ItemGroup>
  <Import Project="$(MSBuildToolsPath)\Microsoft.CSharp.targets" />
  <Import Project="$(MSBuildProjectDirectory)\..\MSBuild\AssemblyInfo.targets" />
<<<<<<< HEAD
=======
  <Import Project="$(SolutionDir)\.nuget\NuGet.targets" Condition="Exists('$(SolutionDir)\.nuget\NuGet.targets')" />
  <Import Project="..\packages\openal.redist.2.0.7.0\build\net45\openal.redist.targets" Condition="Exists('..\packages\openal.redist.2.0.7.0\build\net45\openal.redist.targets')" />
>>>>>>> 38c6a572
  <!-- To modify your build process, add your task inside one of the targets below and uncomment it. 
       Other similar extension points exist, see Microsoft.Common.targets.
  <Target Name="BeforeBuild">
  </Target>
  <Target Name="AfterBuild">
  </Target>
  -->
</Project><|MERGE_RESOLUTION|>--- conflicted
+++ resolved
@@ -1,145 +1,130 @@
-﻿<?xml version="1.0" encoding="utf-8"?>
-<Project ToolsVersion="12.0" DefaultTargets="Build" xmlns="http://schemas.microsoft.com/developer/msbuild/2003">
-  <PropertyGroup>
-    <Configuration Condition=" '$(Configuration)' == '' ">Debug</Configuration>
-    <Platform Condition=" '$(Platform)' == '' ">AnyCPU</Platform>
-    <ProductVersion>8.0.30703</ProductVersion>
-    <SchemaVersion>2.0</SchemaVersion>
-    <ProjectGuid>{BFAFD84F-6D1A-4D98-B91D-BBFCEA0FACF9}</ProjectGuid>
-    <OutputType>Library</OutputType>
-    <AppDesignerFolder>Properties</AppDesignerFolder>
-    <RootNamespace>Bonsai.Audio</RootNamespace>
-    <AssemblyName>Bonsai.Audio</AssemblyName>
-    <TargetFrameworkVersion>v4.7.2</TargetFrameworkVersion>
-    <FileAlignment>512</FileAlignment>
-    <SolutionDir Condition="$(SolutionDir) == '' Or $(SolutionDir) == '*Undefined*'">..\</SolutionDir>
-    <RestorePackages>true</RestorePackages>
-    <TargetFrameworkProfile />
-    <NuGetPackageImportStamp>
-    </NuGetPackageImportStamp>
-  </PropertyGroup>
-  <PropertyGroup Condition=" '$(Configuration)|$(Platform)' == 'Debug|AnyCPU' ">
-    <DebugSymbols>true</DebugSymbols>
-    <DebugType>full</DebugType>
-    <Optimize>false</Optimize>
-    <OutputPath>bin\Debug\</OutputPath>
-    <DefineConstants>DEBUG;TRACE</DefineConstants>
-    <ErrorReport>prompt</ErrorReport>
-    <WarningLevel>4</WarningLevel>
-    <Prefer32Bit>false</Prefer32Bit>
-  </PropertyGroup>
-  <PropertyGroup Condition=" '$(Configuration)|$(Platform)' == 'Release|AnyCPU' ">
-    <DebugType>pdbonly</DebugType>
-    <Optimize>true</Optimize>
-    <OutputPath>bin\Release\</OutputPath>
-    <DefineConstants>TRACE</DefineConstants>
-    <ErrorReport>prompt</ErrorReport>
-    <WarningLevel>4</WarningLevel>
-    <BuildPackage>true</BuildPackage>
-    <Prefer32Bit>false</Prefer32Bit>
-  </PropertyGroup>
-  <ItemGroup>
-<<<<<<< HEAD
-=======
-    <Reference Include="OpenCV.Net, Version=3.3.0.0, Culture=neutral, processorArchitecture=MSIL">
-      <HintPath>..\packages\OpenCV.Net.3.3.1\lib\net40\OpenCV.Net.dll</HintPath>
-      <Private>True</Private>
-    </Reference>
-    <Reference Include="OpenTK, Version=3.1.0.0, Culture=neutral, PublicKeyToken=bad199fe84eb3df4, processorArchitecture=MSIL">
-      <HintPath>..\packages\OpenTK.3.1.0\lib\net20\OpenTK.dll</HintPath>
-    </Reference>
->>>>>>> 38c6a572
-    <Reference Include="System" />
-    <Reference Include="System.Core" />
-    <Reference Include="System.Drawing" />
-    <Reference Include="System.Xml.Linq" />
-    <Reference Include="System.Data.DataSetExtensions" />
-    <Reference Include="Microsoft.CSharp" />
-    <Reference Include="System.Data" />
-    <Reference Include="System.Xml" />
-  </ItemGroup>
-  <ItemGroup>
-    <Compile Include="AudioCapture.cs" />
-    <Compile Include="AudioContext.cs" />
-    <Compile Include="AudioContextConfiguration.cs" />
-    <Compile Include="AudioContextConfigurationCollection.cs" />
-    <Compile Include="AudioContextDisposable.cs" />
-    <Compile Include="AudioManager.cs" />
-    <Compile Include="AudioPlayback.cs" />
-    <Compile Include="AudioReader.cs" />
-    <Compile Include="AudioResources.cs" />
-    <Compile Include="AudioSource.cs" />
-    <Compile Include="AudioWriter.cs" />
-    <Compile Include="Buffer.cs" />
-    <Compile Include="BufferHelper.cs" />
-    <Compile Include="BufferNameConverter.cs" />
-    <Compile Include="CaptureDeviceNameConverter.cs" />
-    <Compile Include="Configuration\BufferConfiguration.cs" />
-    <Compile Include="Configuration\BufferConfigurationCollection.cs" />
-    <Compile Include="Configuration\SoundBuffer.cs" />
-    <Compile Include="Configuration\SourceConfiguration.cs" />
-    <Compile Include="Configuration\SourceConfigurationCollection.cs" />
-    <Compile Include="Constants.cs" />
-    <Compile Include="CreateAudioContext.cs" />
-    <Compile Include="PauseSource.cs" />
-    <Compile Include="PlaySource.cs" />
-    <Compile Include="RewindSource.cs" />
-    <Compile Include="SourceNameArrayConverter.cs" />
-    <Compile Include="SourceNameConverter.cs" />
-    <Compile Include="StopSource.cs" />
-    <Compile Include="UpdateBuffer.cs" />
-    <Compile Include="UpdateSource.cs" />
-    <Compile Include="CreateSource.cs" />
-    <Compile Include="PlaybackDeviceNameConverter.cs" />
-    <Compile Include="Properties\AssemblyInfo.cs" />
-    <Compile Include="Properties\AssemblyInfo.Generated.cs" />
-    <Compile Include="RiffHeader.cs" />
-    <Compile Include="RiffReader.cs" />
-    <Compile Include="RiffWriter.cs" />
-    <Compile Include="UpdateListener.cs" />
-    <Compile Include="UpdateSourceState.cs" />
-  </ItemGroup>
-  <ItemGroup>
-    <ProjectReference Include="..\Bonsai.Core\Bonsai.Core.csproj">
-      <Project>{E4D03BA3-54A2-4FF8-9DC6-52BA4CC14FED}</Project>
-      <Name>Bonsai.Core</Name>
-    </ProjectReference>
-    <ProjectReference Include="..\Bonsai.System\Bonsai.System.csproj">
-      <Project>{b783d74f-cb2d-4419-b438-266cd15774fb}</Project>
-      <Name>Bonsai.System</Name>
-    </ProjectReference>
-  </ItemGroup>
-  <ItemGroup>
-    <None Include="Bonsai.Audio.nuspec">
-      <SubType>Designer</SubType>
-    </None>
-  </ItemGroup>
-  <ItemGroup>
-    <PackageReference Include="openal.redist">
-      <Version>2.0.7</Version>
-    </PackageReference>
-    <PackageReference Include="OpenCV.Net">
-      <Version>3.3.1</Version>
-    </PackageReference>
-    <PackageReference Include="OpenTK">
-      <Version>1.1.1589.5942</Version>
-    </PackageReference>
-    <PackageReference Include="Rx-Linq">
-      <Version>2.2.5</Version>
-    </PackageReference>
-  </ItemGroup>
-  <Import Project="$(MSBuildToolsPath)\Microsoft.CSharp.targets" />
-  <Import Project="$(MSBuildProjectDirectory)\..\MSBuild\AssemblyInfo.targets" />
-<<<<<<< HEAD
-=======
-  <Import Project="$(SolutionDir)\.nuget\NuGet.targets" Condition="Exists('$(SolutionDir)\.nuget\NuGet.targets')" />
-  <Import Project="..\packages\openal.redist.2.0.7.0\build\net45\openal.redist.targets" Condition="Exists('..\packages\openal.redist.2.0.7.0\build\net45\openal.redist.targets')" />
->>>>>>> 38c6a572
-  <!-- To modify your build process, add your task inside one of the targets below and uncomment it. 
-       Other similar extension points exist, see Microsoft.Common.targets.
-  <Target Name="BeforeBuild">
-  </Target>
-  <Target Name="AfterBuild">
-  </Target>
-  -->
+﻿<?xml version="1.0" encoding="utf-8"?>
+<Project ToolsVersion="12.0" DefaultTargets="Build" xmlns="http://schemas.microsoft.com/developer/msbuild/2003">
+  <PropertyGroup>
+    <Configuration Condition=" '$(Configuration)' == '' ">Debug</Configuration>
+    <Platform Condition=" '$(Platform)' == '' ">AnyCPU</Platform>
+    <ProductVersion>8.0.30703</ProductVersion>
+    <SchemaVersion>2.0</SchemaVersion>
+    <ProjectGuid>{BFAFD84F-6D1A-4D98-B91D-BBFCEA0FACF9}</ProjectGuid>
+    <OutputType>Library</OutputType>
+    <AppDesignerFolder>Properties</AppDesignerFolder>
+    <RootNamespace>Bonsai.Audio</RootNamespace>
+    <AssemblyName>Bonsai.Audio</AssemblyName>
+    <TargetFrameworkVersion>v4.7.2</TargetFrameworkVersion>
+    <FileAlignment>512</FileAlignment>
+    <SolutionDir Condition="$(SolutionDir) == '' Or $(SolutionDir) == '*Undefined*'">..\</SolutionDir>
+    <RestorePackages>true</RestorePackages>
+    <TargetFrameworkProfile />
+    <NuGetPackageImportStamp>
+    </NuGetPackageImportStamp>
+  </PropertyGroup>
+  <PropertyGroup Condition=" '$(Configuration)|$(Platform)' == 'Debug|AnyCPU' ">
+    <DebugSymbols>true</DebugSymbols>
+    <DebugType>full</DebugType>
+    <Optimize>false</Optimize>
+    <OutputPath>bin\Debug\</OutputPath>
+    <DefineConstants>DEBUG;TRACE</DefineConstants>
+    <ErrorReport>prompt</ErrorReport>
+    <WarningLevel>4</WarningLevel>
+    <Prefer32Bit>false</Prefer32Bit>
+  </PropertyGroup>
+  <PropertyGroup Condition=" '$(Configuration)|$(Platform)' == 'Release|AnyCPU' ">
+    <DebugType>pdbonly</DebugType>
+    <Optimize>true</Optimize>
+    <OutputPath>bin\Release\</OutputPath>
+    <DefineConstants>TRACE</DefineConstants>
+    <ErrorReport>prompt</ErrorReport>
+    <WarningLevel>4</WarningLevel>
+    <BuildPackage>true</BuildPackage>
+    <Prefer32Bit>false</Prefer32Bit>
+  </PropertyGroup>
+  <ItemGroup>
+    <Reference Include="System" />
+    <Reference Include="System.Core" />
+    <Reference Include="System.Drawing" />
+    <Reference Include="System.Xml.Linq" />
+    <Reference Include="System.Data.DataSetExtensions" />
+    <Reference Include="Microsoft.CSharp" />
+    <Reference Include="System.Data" />
+    <Reference Include="System.Xml" />
+  </ItemGroup>
+  <ItemGroup>
+    <Compile Include="AudioCapture.cs" />
+    <Compile Include="AudioContext.cs" />
+    <Compile Include="AudioContextConfiguration.cs" />
+    <Compile Include="AudioContextConfigurationCollection.cs" />
+    <Compile Include="AudioContextDisposable.cs" />
+    <Compile Include="AudioManager.cs" />
+    <Compile Include="AudioPlayback.cs" />
+    <Compile Include="AudioReader.cs" />
+    <Compile Include="AudioResources.cs" />
+    <Compile Include="AudioSource.cs" />
+    <Compile Include="AudioWriter.cs" />
+    <Compile Include="Buffer.cs" />
+    <Compile Include="BufferHelper.cs" />
+    <Compile Include="BufferNameConverter.cs" />
+    <Compile Include="CaptureDeviceNameConverter.cs" />
+    <Compile Include="Configuration\BufferConfiguration.cs" />
+    <Compile Include="Configuration\BufferConfigurationCollection.cs" />
+    <Compile Include="Configuration\SoundBuffer.cs" />
+    <Compile Include="Configuration\SourceConfiguration.cs" />
+    <Compile Include="Configuration\SourceConfigurationCollection.cs" />
+    <Compile Include="Constants.cs" />
+    <Compile Include="CreateAudioContext.cs" />
+    <Compile Include="PauseSource.cs" />
+    <Compile Include="PlaySource.cs" />
+    <Compile Include="RewindSource.cs" />
+    <Compile Include="SourceNameArrayConverter.cs" />
+    <Compile Include="SourceNameConverter.cs" />
+    <Compile Include="StopSource.cs" />
+    <Compile Include="UpdateBuffer.cs" />
+    <Compile Include="UpdateSource.cs" />
+    <Compile Include="CreateSource.cs" />
+    <Compile Include="PlaybackDeviceNameConverter.cs" />
+    <Compile Include="Properties\AssemblyInfo.cs" />
+    <Compile Include="Properties\AssemblyInfo.Generated.cs" />
+    <Compile Include="RiffHeader.cs" />
+    <Compile Include="RiffReader.cs" />
+    <Compile Include="RiffWriter.cs" />
+    <Compile Include="UpdateListener.cs" />
+    <Compile Include="UpdateSourceState.cs" />
+  </ItemGroup>
+  <ItemGroup>
+    <ProjectReference Include="..\Bonsai.Core\Bonsai.Core.csproj">
+      <Project>{E4D03BA3-54A2-4FF8-9DC6-52BA4CC14FED}</Project>
+      <Name>Bonsai.Core</Name>
+    </ProjectReference>
+    <ProjectReference Include="..\Bonsai.System\Bonsai.System.csproj">
+      <Project>{b783d74f-cb2d-4419-b438-266cd15774fb}</Project>
+      <Name>Bonsai.System</Name>
+    </ProjectReference>
+  </ItemGroup>
+  <ItemGroup>
+    <None Include="Bonsai.Audio.nuspec">
+      <SubType>Designer</SubType>
+    </None>
+  </ItemGroup>
+  <ItemGroup>
+    <PackageReference Include="openal.redist">
+      <Version>2.0.7</Version>
+    </PackageReference>
+    <PackageReference Include="OpenCV.Net">
+      <Version>3.3.1</Version>
+    </PackageReference>
+    <PackageReference Include="OpenTK">
+      <Version>3.1.0</Version>
+    </PackageReference>
+    <PackageReference Include="Rx-Linq">
+      <Version>2.2.5</Version>
+    </PackageReference>
+  </ItemGroup>
+  <Import Project="$(MSBuildToolsPath)\Microsoft.CSharp.targets" />
+  <Import Project="$(MSBuildProjectDirectory)\..\MSBuild\AssemblyInfo.targets" />
+  <!-- To modify your build process, add your task inside one of the targets below and uncomment it. 
+       Other similar extension points exist, see Microsoft.Common.targets.
+  <Target Name="BeforeBuild">
+  </Target>
+  <Target Name="AfterBuild">
+  </Target>
+  -->
 </Project>