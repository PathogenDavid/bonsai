﻿<?xml version="1.0" encoding="utf-8"?>
<Project ToolsVersion="12.0" DefaultTargets="Build" xmlns="http://schemas.microsoft.com/developer/msbuild/2003">
  <PropertyGroup>
    <Configuration Condition=" '$(Configuration)' == '' ">Debug</Configuration>
    <Platform Condition=" '$(Platform)' == '' ">AnyCPU</Platform>
    <ProjectGuid>{4D325C30-E014-4151-BC69-064D9B272641}</ProjectGuid>
    <OutputType>Library</OutputType>
    <AppDesignerFolder>Properties</AppDesignerFolder>
    <RootNamespace>Bonsai.Shaders</RootNamespace>
    <AssemblyName>Bonsai.Shaders</AssemblyName>
    <TargetFrameworkVersion>v4.7.2</TargetFrameworkVersion>
    <FileAlignment>512</FileAlignment>
    <SolutionDir Condition="$(SolutionDir) == '' Or $(SolutionDir) == '*Undefined*'">..\</SolutionDir>
    <RestorePackages>true</RestorePackages>
    <NuGetPackageImportStamp>
    </NuGetPackageImportStamp>
    <TargetFrameworkProfile />
  </PropertyGroup>
  <PropertyGroup Condition=" '$(Configuration)|$(Platform)' == 'Debug|AnyCPU' ">
    <DebugSymbols>true</DebugSymbols>
    <DebugType>full</DebugType>
    <Optimize>false</Optimize>
    <OutputPath>bin\Debug\</OutputPath>
    <DefineConstants>DEBUG;TRACE</DefineConstants>
    <ErrorReport>prompt</ErrorReport>
    <WarningLevel>4</WarningLevel>
  </PropertyGroup>
  <PropertyGroup Condition=" '$(Configuration)|$(Platform)' == 'Release|AnyCPU' ">
    <DebugType>pdbonly</DebugType>
    <Optimize>true</Optimize>
    <OutputPath>bin\Release\</OutputPath>
    <DefineConstants>TRACE</DefineConstants>
    <ErrorReport>prompt</ErrorReport>
    <WarningLevel>4</WarningLevel>
    <BuildPackage>true</BuildPackage>
  </PropertyGroup>
  <ItemGroup>
<<<<<<< HEAD
=======
    <Reference Include="OpenCV.Net, Version=3.3.0.0, Culture=neutral, processorArchitecture=MSIL">
      <HintPath>..\packages\OpenCV.Net.3.3.1\lib\net40\OpenCV.Net.dll</HintPath>
      <Private>True</Private>
    </Reference>
    <Reference Include="OpenTK, Version=3.1.0.0, Culture=neutral, PublicKeyToken=bad199fe84eb3df4, processorArchitecture=MSIL">
      <HintPath>..\packages\OpenTK.3.1.0\lib\net20\OpenTK.dll</HintPath>
      <Private>True</Private>
    </Reference>
>>>>>>> 38c6a572
    <Reference Include="System" />
    <Reference Include="System.Core" />
    <Reference Include="System.Drawing" />
    <Reference Include="System.Xml.Linq" />
    <Reference Include="System.Data.DataSetExtensions" />
    <Reference Include="Microsoft.CSharp" />
    <Reference Include="System.Data" />
    <Reference Include="System.Xml" />
  </ItemGroup>
  <ItemGroup>
    <Compile Include="AspectRatio.cs" />
    <Compile Include="BindTexture.cs" />
    <Compile Include="Bounds.cs" />
    <Compile Include="BufferBinding.cs" />
    <Compile Include="Camera.cs" />
    <Compile Include="ComputeProgram.cs" />
    <Compile Include="ComputeProgramNameConverter.cs" />
    <Compile Include="Configuration\Cubemap.cs" />
    <Compile Include="Configuration\ImageCubemap.cs" />
    <Compile Include="Configuration\PolygonModeState.cs" />
    <Compile Include="Configuration\ScissorState.cs" />
    <Compile Include="Configuration\ViewportEffectConfiguration.cs" />
    <Compile Include="Constants.cs" />
    <Compile Include="CreateCubemapCamera.cs" />
    <Compile Include="CreateMatrix2.cs" />
    <Compile Include="CreateMatrix3.cs" />
    <Compile Include="CreateMatrix4.cs" />
    <Compile Include="CreateMesh.cs" />
    <Compile Include="CreateOrthographicOffCenter.cs" />
    <Compile Include="CreatePerspectiveOffCenter.cs" />
    <Compile Include="CreateWindow.cs" />
    <Compile Include="CubemapTargetConverter.cs" />
    <Compile Include="DelaySubscription.cs" />
    <Compile Include="FrameEvent.cs" />
    <Compile Include="LoadImage.cs" />
    <Compile Include="LoadResources.cs" />
    <Compile Include="MaterialNameConverter.cs" />
    <Compile Include="MeshResources.cs" />
    <Compile Include="ReadPixels.cs" />
    <Compile Include="RenderCubemap.cs" />
    <Compile Include="RenderCubemapTarget.cs" />
    <Compile Include="RenderTexture.cs" />
    <Compile Include="ExtrinsicsTransform.cs" />
    <Compile Include="CreateTransform.cs" />
    <Compile Include="DispatchCompute.cs" />
    <Compile Include="Configuration\BufferBindingConfiguration.cs" />
    <Compile Include="Configuration\MemoryBarrierState.cs" />
    <Compile Include="Configuration\MeshBindingConfiguration.cs" />
    <Compile Include="DispatchParameters.cs" />
    <Compile Include="Configuration\BlendFunctionState.cs" />
    <Compile Include="Configuration\ColorFormatConfiguration.cs" />
    <Compile Include="Configuration\ComputeProgramConfiguration.cs" />
    <Compile Include="Configuration\DepthMaskState.cs" />
    <Compile Include="Configuration\ImageTextureBindingConfiguration.cs" />
    <Compile Include="Configuration\ShaderConfiguration.cs" />
    <Compile Include="Configuration\Vec4Uniform.cs" />
    <Compile Include="Configuration\Vec3Uniform.cs" />
    <Compile Include="Configuration\Vec2Uniform.cs" />
    <Compile Include="Configuration\FramebufferAttachmentConfiguration.cs" />
    <Compile Include="Configuration\GraphicsModeConfiguration.cs" />
    <Compile Include="Configuration\MeshConfigurationCollection.cs" />
    <Compile Include="Configuration\MeshConfiguration.cs" />
    <Compile Include="Configuration\TextureConfigurationCollection.cs" />
    <Compile Include="Configuration\ImageTexture.cs" />
    <Compile Include="Configuration\Texture2D.cs" />
    <Compile Include="Configuration\TextureConfiguration.cs" />
    <Compile Include="Configuration\UniformConfiguration.cs" />
    <Compile Include="Configuration\UniformConfigurationCollection.cs" />
    <Compile Include="Configuration\FloatUniform.cs" />
    <Compile Include="Delay.cs" />
    <Compile Include="CreateVector2.cs" />
    <Compile Include="CreateVector4.cs" />
    <Compile Include="DispatchShaderQueue.cs" />
    <Compile Include="DrawArrays.cs" />
    <Compile Include="DrawShader.cs" />
    <Compile Include="Effect.cs" />
    <Compile Include="ExtractRotation.cs" />
    <Compile Include="ExtractScale.cs" />
    <Compile Include="ExtractTranslation.cs" />
    <Compile Include="FramebufferState.cs" />
    <Compile Include="DrawFramebuffer.cs" />
    <Compile Include="Invert.cs" />
    <Compile Include="LatestOnRenderFrame.cs" />
    <Compile Include="MeshAttributeMapping.cs" />
    <Compile Include="MeshBounds.cs" />
    <Compile Include="ResourceDictionary.cs" />
    <Compile Include="ResourceLoader.cs" />
    <Compile Include="RetrieveImage.cs" />
    <Compile Include="RotateAxisAngle.cs" />
    <Compile Include="RotateQuaternion.cs" />
    <Compile Include="RotateX.cs" />
    <Compile Include="RotateY.cs" />
    <Compile Include="RotateZ.cs" />
    <Compile Include="SampleOnRenderFrame.cs" />
    <Compile Include="Scale.cs" />
    <Compile Include="MatrixTransform.cs" />
    <Compile Include="ShaderResources.cs" />
    <Compile Include="StoreImage.cs" />
    <Compile Include="SubjectManager.cs" />
    <Compile Include="TextureResources.cs" />
    <Compile Include="TransformRelative.cs" />
    <Compile Include="Translate.cs" />
    <Compile Include="UpdateRenderState.cs" />
    <Compile Include="UpdateScissorState.cs" />
    <Compile Include="UpdateViewportState.cs" />
    <Compile Include="ViewportEffect.cs" />
    <Compile Include="ImageTextureBinding.cs" />
    <Compile Include="Input\MouseCursor.cs" />
    <Compile Include="Input\NormalizedDeviceCoordinates.cs" />
    <Compile Include="MeshBinding.cs" />
    <Compile Include="RenderFrame.cs" />
    <Compile Include="DrawMeshAggregate.cs" />
    <Compile Include="MeshAggregate.cs" />
    <Compile Include="InstanceAttributeMappingCollection.cs" />
    <Compile Include="InstanceAttributeMapping.cs" />
    <Compile Include="MeshInstanced.cs" />
    <Compile Include="DrawMeshInstanced.cs" />
    <Compile Include="MeshName.cs" />
    <Compile Include="MeshNameConverter.cs" />
    <Compile Include="ShaderState.cs" />
    <Compile Include="Shader.cs" />
    <Compile Include="TextureBinding.cs" />
    <Compile Include="TextureNameConverter.cs" />
    <Compile Include="CreateOrthographic.cs" />
    <Compile Include="LatestOnUpdateFrame.cs" />
    <Compile Include="CreateRotationZ.cs" />
    <Compile Include="CreateRotationY.cs" />
    <Compile Include="CreateRotationX.cs" />
    <Compile Include="CreateQuaternionRotation.cs" />
    <Compile Include="CreatePerspectiveFieldOfView.cs" />
    <Compile Include="CreateAxisAngleRotation.cs" />
    <Compile Include="CreateScale.cs" />
    <Compile Include="CreateTranslation.cs" />
    <Compile Include="CreateLookAt.cs" />
    <Compile Include="CreateVector3.cs" />
    <Compile Include="Mesh.cs" />
    <Compile Include="SampleOnUpdateFrame.cs" />
    <Compile Include="ShaderWindowExtensions.cs" />
    <Compile Include="DrawMesh.cs" />
    <Compile Include="Input\Keyboard.cs" />
    <Compile Include="Input\GamePad.cs" />
    <Compile Include="Input\Mouse.cs" />
    <Compile Include="Input\KeyPress.cs" />
    <Compile Include="Input\KeyUp.cs" />
    <Compile Include="Input\KeyDown.cs" />
    <Compile Include="Input\MouseWheel.cs" />
    <Compile Include="Input\MouseLeave.cs" />
    <Compile Include="Input\MouseEnter.cs" />
    <Compile Include="Input\MouseUp.cs" />
    <Compile Include="Input\MouseDown.cs" />
    <Compile Include="Configuration\DepthFunctionState.cs" />
    <Compile Include="Configuration\FramebufferConfiguration.cs" />
    <Compile Include="Input\MouseMove.cs" />
    <Compile Include="ObjReader.cs" />
    <Compile Include="Configuration\PointSizeState.cs" />
    <Compile Include="Configuration\LineWidthState.cs" />
    <Compile Include="QuadEffects.cs" />
    <Compile Include="ShaderExtensions.cs" />
    <Compile Include="ShaderNameConverter.cs" />
    <Compile Include="Configuration\ShaderWindowSettings.cs" />
    <Compile Include="Configuration\StateConfigurationCollection.cs" />
    <Compile Include="Configuration\DisableState.cs" />
    <Compile Include="Configuration\EnableState.cs" />
    <Compile Include="Configuration\StateConfiguration.cs" />
    <Compile Include="Configuration\BufferBindingConfigurationCollection.cs" />
    <Compile Include="Configuration\TexturedModel.cs" />
    <Compile Include="Configuration\TextureBindingConfiguration.cs" />
    <Compile Include="Texture.cs" />
    <Compile Include="Timer.cs" />
    <Compile Include="UpdateFrame.cs" />
    <Compile Include="Configuration\TexturedQuad.cs" />
    <Compile Include="UpdateShaderState.cs" />
    <Compile Include="UpdateVertexBuffer.cs" />
    <Compile Include="ObservableCombinators.cs" />
    <Compile Include="Material.cs" />
    <Compile Include="Properties\AssemblyInfo.cs" />
    <Compile Include="Configuration\MaterialConfiguration.cs" />
    <Compile Include="Configuration\ShaderConfigurationCollection.cs" />
    <Compile Include="ShaderException.cs" />
    <Compile Include="ShaderWindow.cs" />
    <Compile Include="TextureHelper.cs" />
    <Compile Include="UpdateTexture.cs" />
    <Compile Include="ShaderManager.cs" />
    <Compile Include="UpdateUniform.cs" />
    <Compile Include="VertexAttributeMapping.cs" />
    <Compile Include="VertexAttributeMappingCollection.cs" />
    <Compile Include="VertexHelper.cs" />
    <Compile Include="Configuration\ViewportState.cs" />
    <Compile Include="WarpPerspective.cs" />
    <Compile Include="WindowClosed.cs" />
    <Compile Include="TimeStep.cs" />
  </ItemGroup>
  <ItemGroup>
    <None Include="Bonsai.Shaders.nuspec">
      <SubType>Designer</SubType>
    </None>
  </ItemGroup>
  <ItemGroup>
    <ProjectReference Include="..\Bonsai.Core\Bonsai.Core.csproj">
      <Project>{e4d03ba3-54a2-4ff8-9dc6-52ba4cc14fed}</Project>
      <Name>Bonsai.Core</Name>
    </ProjectReference>
    <ProjectReference Include="..\Bonsai.System\Bonsai.System.csproj">
      <Project>{b783d74f-cb2d-4419-b438-266cd15774fb}</Project>
      <Name>Bonsai.System</Name>
    </ProjectReference>
  </ItemGroup>
  <ItemGroup>
    <PackageReference Include="OpenCV.Net">
      <Version>3.3.1</Version>
    </PackageReference>
    <PackageReference Include="OpenTK">
      <Version>1.1.1589.5942</Version>
    </PackageReference>
    <PackageReference Include="Rx-Linq">
      <Version>2.2.5</Version>
    </PackageReference>
  </ItemGroup>
  <Import Project="$(MSBuildToolsPath)\Microsoft.CSharp.targets" />
  <Import Project="$(MSBuildProjectDirectory)\..\MSBuild\AssemblyInfo.targets" />
<<<<<<< HEAD
=======
  <Import Project="$(SolutionDir)\.nuget\NuGet.targets" Condition="Exists('$(SolutionDir)\.nuget\NuGet.targets')" />
>>>>>>> 38c6a572
  <!-- To modify your build process, add your task inside one of the targets below and uncomment it. 
       Other similar extension points exist, see Microsoft.Common.targets.
  <Target Name="BeforeBuild">
  </Target>
  <Target Name="AfterBuild">
  </Target>
  -->
</Project><|MERGE_RESOLUTION|>--- conflicted
+++ resolved
@@ -1,280 +1,265 @@
-﻿<?xml version="1.0" encoding="utf-8"?>
-<Project ToolsVersion="12.0" DefaultTargets="Build" xmlns="http://schemas.microsoft.com/developer/msbuild/2003">
-  <PropertyGroup>
-    <Configuration Condition=" '$(Configuration)' == '' ">Debug</Configuration>
-    <Platform Condition=" '$(Platform)' == '' ">AnyCPU</Platform>
-    <ProjectGuid>{4D325C30-E014-4151-BC69-064D9B272641}</ProjectGuid>
-    <OutputType>Library</OutputType>
-    <AppDesignerFolder>Properties</AppDesignerFolder>
-    <RootNamespace>Bonsai.Shaders</RootNamespace>
-    <AssemblyName>Bonsai.Shaders</AssemblyName>
-    <TargetFrameworkVersion>v4.7.2</TargetFrameworkVersion>
-    <FileAlignment>512</FileAlignment>
-    <SolutionDir Condition="$(SolutionDir) == '' Or $(SolutionDir) == '*Undefined*'">..\</SolutionDir>
-    <RestorePackages>true</RestorePackages>
-    <NuGetPackageImportStamp>
-    </NuGetPackageImportStamp>
-    <TargetFrameworkProfile />
-  </PropertyGroup>
-  <PropertyGroup Condition=" '$(Configuration)|$(Platform)' == 'Debug|AnyCPU' ">
-    <DebugSymbols>true</DebugSymbols>
-    <DebugType>full</DebugType>
-    <Optimize>false</Optimize>
-    <OutputPath>bin\Debug\</OutputPath>
-    <DefineConstants>DEBUG;TRACE</DefineConstants>
-    <ErrorReport>prompt</ErrorReport>
-    <WarningLevel>4</WarningLevel>
-  </PropertyGroup>
-  <PropertyGroup Condition=" '$(Configuration)|$(Platform)' == 'Release|AnyCPU' ">
-    <DebugType>pdbonly</DebugType>
-    <Optimize>true</Optimize>
-    <OutputPath>bin\Release\</OutputPath>
-    <DefineConstants>TRACE</DefineConstants>
-    <ErrorReport>prompt</ErrorReport>
-    <WarningLevel>4</WarningLevel>
-    <BuildPackage>true</BuildPackage>
-  </PropertyGroup>
-  <ItemGroup>
-<<<<<<< HEAD
-=======
-    <Reference Include="OpenCV.Net, Version=3.3.0.0, Culture=neutral, processorArchitecture=MSIL">
-      <HintPath>..\packages\OpenCV.Net.3.3.1\lib\net40\OpenCV.Net.dll</HintPath>
-      <Private>True</Private>
-    </Reference>
-    <Reference Include="OpenTK, Version=3.1.0.0, Culture=neutral, PublicKeyToken=bad199fe84eb3df4, processorArchitecture=MSIL">
-      <HintPath>..\packages\OpenTK.3.1.0\lib\net20\OpenTK.dll</HintPath>
-      <Private>True</Private>
-    </Reference>
->>>>>>> 38c6a572
-    <Reference Include="System" />
-    <Reference Include="System.Core" />
-    <Reference Include="System.Drawing" />
-    <Reference Include="System.Xml.Linq" />
-    <Reference Include="System.Data.DataSetExtensions" />
-    <Reference Include="Microsoft.CSharp" />
-    <Reference Include="System.Data" />
-    <Reference Include="System.Xml" />
-  </ItemGroup>
-  <ItemGroup>
-    <Compile Include="AspectRatio.cs" />
-    <Compile Include="BindTexture.cs" />
-    <Compile Include="Bounds.cs" />
-    <Compile Include="BufferBinding.cs" />
-    <Compile Include="Camera.cs" />
-    <Compile Include="ComputeProgram.cs" />
-    <Compile Include="ComputeProgramNameConverter.cs" />
-    <Compile Include="Configuration\Cubemap.cs" />
-    <Compile Include="Configuration\ImageCubemap.cs" />
-    <Compile Include="Configuration\PolygonModeState.cs" />
-    <Compile Include="Configuration\ScissorState.cs" />
-    <Compile Include="Configuration\ViewportEffectConfiguration.cs" />
-    <Compile Include="Constants.cs" />
-    <Compile Include="CreateCubemapCamera.cs" />
-    <Compile Include="CreateMatrix2.cs" />
-    <Compile Include="CreateMatrix3.cs" />
-    <Compile Include="CreateMatrix4.cs" />
-    <Compile Include="CreateMesh.cs" />
-    <Compile Include="CreateOrthographicOffCenter.cs" />
-    <Compile Include="CreatePerspectiveOffCenter.cs" />
-    <Compile Include="CreateWindow.cs" />
-    <Compile Include="CubemapTargetConverter.cs" />
-    <Compile Include="DelaySubscription.cs" />
-    <Compile Include="FrameEvent.cs" />
-    <Compile Include="LoadImage.cs" />
-    <Compile Include="LoadResources.cs" />
-    <Compile Include="MaterialNameConverter.cs" />
-    <Compile Include="MeshResources.cs" />
-    <Compile Include="ReadPixels.cs" />
-    <Compile Include="RenderCubemap.cs" />
-    <Compile Include="RenderCubemapTarget.cs" />
-    <Compile Include="RenderTexture.cs" />
-    <Compile Include="ExtrinsicsTransform.cs" />
-    <Compile Include="CreateTransform.cs" />
-    <Compile Include="DispatchCompute.cs" />
-    <Compile Include="Configuration\BufferBindingConfiguration.cs" />
-    <Compile Include="Configuration\MemoryBarrierState.cs" />
-    <Compile Include="Configuration\MeshBindingConfiguration.cs" />
-    <Compile Include="DispatchParameters.cs" />
-    <Compile Include="Configuration\BlendFunctionState.cs" />
-    <Compile Include="Configuration\ColorFormatConfiguration.cs" />
-    <Compile Include="Configuration\ComputeProgramConfiguration.cs" />
-    <Compile Include="Configuration\DepthMaskState.cs" />
-    <Compile Include="Configuration\ImageTextureBindingConfiguration.cs" />
-    <Compile Include="Configuration\ShaderConfiguration.cs" />
-    <Compile Include="Configuration\Vec4Uniform.cs" />
-    <Compile Include="Configuration\Vec3Uniform.cs" />
-    <Compile Include="Configuration\Vec2Uniform.cs" />
-    <Compile Include="Configuration\FramebufferAttachmentConfiguration.cs" />
-    <Compile Include="Configuration\GraphicsModeConfiguration.cs" />
-    <Compile Include="Configuration\MeshConfigurationCollection.cs" />
-    <Compile Include="Configuration\MeshConfiguration.cs" />
-    <Compile Include="Configuration\TextureConfigurationCollection.cs" />
-    <Compile Include="Configuration\ImageTexture.cs" />
-    <Compile Include="Configuration\Texture2D.cs" />
-    <Compile Include="Configuration\TextureConfiguration.cs" />
-    <Compile Include="Configuration\UniformConfiguration.cs" />
-    <Compile Include="Configuration\UniformConfigurationCollection.cs" />
-    <Compile Include="Configuration\FloatUniform.cs" />
-    <Compile Include="Delay.cs" />
-    <Compile Include="CreateVector2.cs" />
-    <Compile Include="CreateVector4.cs" />
-    <Compile Include="DispatchShaderQueue.cs" />
-    <Compile Include="DrawArrays.cs" />
-    <Compile Include="DrawShader.cs" />
-    <Compile Include="Effect.cs" />
-    <Compile Include="ExtractRotation.cs" />
-    <Compile Include="ExtractScale.cs" />
-    <Compile Include="ExtractTranslation.cs" />
-    <Compile Include="FramebufferState.cs" />
-    <Compile Include="DrawFramebuffer.cs" />
-    <Compile Include="Invert.cs" />
-    <Compile Include="LatestOnRenderFrame.cs" />
-    <Compile Include="MeshAttributeMapping.cs" />
-    <Compile Include="MeshBounds.cs" />
-    <Compile Include="ResourceDictionary.cs" />
-    <Compile Include="ResourceLoader.cs" />
-    <Compile Include="RetrieveImage.cs" />
-    <Compile Include="RotateAxisAngle.cs" />
-    <Compile Include="RotateQuaternion.cs" />
-    <Compile Include="RotateX.cs" />
-    <Compile Include="RotateY.cs" />
-    <Compile Include="RotateZ.cs" />
-    <Compile Include="SampleOnRenderFrame.cs" />
-    <Compile Include="Scale.cs" />
-    <Compile Include="MatrixTransform.cs" />
-    <Compile Include="ShaderResources.cs" />
-    <Compile Include="StoreImage.cs" />
-    <Compile Include="SubjectManager.cs" />
-    <Compile Include="TextureResources.cs" />
-    <Compile Include="TransformRelative.cs" />
-    <Compile Include="Translate.cs" />
-    <Compile Include="UpdateRenderState.cs" />
-    <Compile Include="UpdateScissorState.cs" />
-    <Compile Include="UpdateViewportState.cs" />
-    <Compile Include="ViewportEffect.cs" />
-    <Compile Include="ImageTextureBinding.cs" />
-    <Compile Include="Input\MouseCursor.cs" />
-    <Compile Include="Input\NormalizedDeviceCoordinates.cs" />
-    <Compile Include="MeshBinding.cs" />
-    <Compile Include="RenderFrame.cs" />
-    <Compile Include="DrawMeshAggregate.cs" />
-    <Compile Include="MeshAggregate.cs" />
-    <Compile Include="InstanceAttributeMappingCollection.cs" />
-    <Compile Include="InstanceAttributeMapping.cs" />
-    <Compile Include="MeshInstanced.cs" />
-    <Compile Include="DrawMeshInstanced.cs" />
-    <Compile Include="MeshName.cs" />
-    <Compile Include="MeshNameConverter.cs" />
-    <Compile Include="ShaderState.cs" />
-    <Compile Include="Shader.cs" />
-    <Compile Include="TextureBinding.cs" />
-    <Compile Include="TextureNameConverter.cs" />
-    <Compile Include="CreateOrthographic.cs" />
-    <Compile Include="LatestOnUpdateFrame.cs" />
-    <Compile Include="CreateRotationZ.cs" />
-    <Compile Include="CreateRotationY.cs" />
-    <Compile Include="CreateRotationX.cs" />
-    <Compile Include="CreateQuaternionRotation.cs" />
-    <Compile Include="CreatePerspectiveFieldOfView.cs" />
-    <Compile Include="CreateAxisAngleRotation.cs" />
-    <Compile Include="CreateScale.cs" />
-    <Compile Include="CreateTranslation.cs" />
-    <Compile Include="CreateLookAt.cs" />
-    <Compile Include="CreateVector3.cs" />
-    <Compile Include="Mesh.cs" />
-    <Compile Include="SampleOnUpdateFrame.cs" />
-    <Compile Include="ShaderWindowExtensions.cs" />
-    <Compile Include="DrawMesh.cs" />
-    <Compile Include="Input\Keyboard.cs" />
-    <Compile Include="Input\GamePad.cs" />
-    <Compile Include="Input\Mouse.cs" />
-    <Compile Include="Input\KeyPress.cs" />
-    <Compile Include="Input\KeyUp.cs" />
-    <Compile Include="Input\KeyDown.cs" />
-    <Compile Include="Input\MouseWheel.cs" />
-    <Compile Include="Input\MouseLeave.cs" />
-    <Compile Include="Input\MouseEnter.cs" />
-    <Compile Include="Input\MouseUp.cs" />
-    <Compile Include="Input\MouseDown.cs" />
-    <Compile Include="Configuration\DepthFunctionState.cs" />
-    <Compile Include="Configuration\FramebufferConfiguration.cs" />
-    <Compile Include="Input\MouseMove.cs" />
-    <Compile Include="ObjReader.cs" />
-    <Compile Include="Configuration\PointSizeState.cs" />
-    <Compile Include="Configuration\LineWidthState.cs" />
-    <Compile Include="QuadEffects.cs" />
-    <Compile Include="ShaderExtensions.cs" />
-    <Compile Include="ShaderNameConverter.cs" />
-    <Compile Include="Configuration\ShaderWindowSettings.cs" />
-    <Compile Include="Configuration\StateConfigurationCollection.cs" />
-    <Compile Include="Configuration\DisableState.cs" />
-    <Compile Include="Configuration\EnableState.cs" />
-    <Compile Include="Configuration\StateConfiguration.cs" />
-    <Compile Include="Configuration\BufferBindingConfigurationCollection.cs" />
-    <Compile Include="Configuration\TexturedModel.cs" />
-    <Compile Include="Configuration\TextureBindingConfiguration.cs" />
-    <Compile Include="Texture.cs" />
-    <Compile Include="Timer.cs" />
-    <Compile Include="UpdateFrame.cs" />
-    <Compile Include="Configuration\TexturedQuad.cs" />
-    <Compile Include="UpdateShaderState.cs" />
-    <Compile Include="UpdateVertexBuffer.cs" />
-    <Compile Include="ObservableCombinators.cs" />
-    <Compile Include="Material.cs" />
-    <Compile Include="Properties\AssemblyInfo.cs" />
-    <Compile Include="Configuration\MaterialConfiguration.cs" />
-    <Compile Include="Configuration\ShaderConfigurationCollection.cs" />
-    <Compile Include="ShaderException.cs" />
-    <Compile Include="ShaderWindow.cs" />
-    <Compile Include="TextureHelper.cs" />
-    <Compile Include="UpdateTexture.cs" />
-    <Compile Include="ShaderManager.cs" />
-    <Compile Include="UpdateUniform.cs" />
-    <Compile Include="VertexAttributeMapping.cs" />
-    <Compile Include="VertexAttributeMappingCollection.cs" />
-    <Compile Include="VertexHelper.cs" />
-    <Compile Include="Configuration\ViewportState.cs" />
-    <Compile Include="WarpPerspective.cs" />
-    <Compile Include="WindowClosed.cs" />
-    <Compile Include="TimeStep.cs" />
-  </ItemGroup>
-  <ItemGroup>
-    <None Include="Bonsai.Shaders.nuspec">
-      <SubType>Designer</SubType>
-    </None>
-  </ItemGroup>
-  <ItemGroup>
-    <ProjectReference Include="..\Bonsai.Core\Bonsai.Core.csproj">
-      <Project>{e4d03ba3-54a2-4ff8-9dc6-52ba4cc14fed}</Project>
-      <Name>Bonsai.Core</Name>
-    </ProjectReference>
-    <ProjectReference Include="..\Bonsai.System\Bonsai.System.csproj">
-      <Project>{b783d74f-cb2d-4419-b438-266cd15774fb}</Project>
-      <Name>Bonsai.System</Name>
-    </ProjectReference>
-  </ItemGroup>
-  <ItemGroup>
-    <PackageReference Include="OpenCV.Net">
-      <Version>3.3.1</Version>
-    </PackageReference>
-    <PackageReference Include="OpenTK">
-      <Version>1.1.1589.5942</Version>
-    </PackageReference>
-    <PackageReference Include="Rx-Linq">
-      <Version>2.2.5</Version>
-    </PackageReference>
-  </ItemGroup>
-  <Import Project="$(MSBuildToolsPath)\Microsoft.CSharp.targets" />
-  <Import Project="$(MSBuildProjectDirectory)\..\MSBuild\AssemblyInfo.targets" />
-<<<<<<< HEAD
-=======
-  <Import Project="$(SolutionDir)\.nuget\NuGet.targets" Condition="Exists('$(SolutionDir)\.nuget\NuGet.targets')" />
->>>>>>> 38c6a572
-  <!-- To modify your build process, add your task inside one of the targets below and uncomment it. 
-       Other similar extension points exist, see Microsoft.Common.targets.
-  <Target Name="BeforeBuild">
-  </Target>
-  <Target Name="AfterBuild">
-  </Target>
-  -->
+﻿<?xml version="1.0" encoding="utf-8"?>
+<Project ToolsVersion="12.0" DefaultTargets="Build" xmlns="http://schemas.microsoft.com/developer/msbuild/2003">
+  <PropertyGroup>
+    <Configuration Condition=" '$(Configuration)' == '' ">Debug</Configuration>
+    <Platform Condition=" '$(Platform)' == '' ">AnyCPU</Platform>
+    <ProjectGuid>{4D325C30-E014-4151-BC69-064D9B272641}</ProjectGuid>
+    <OutputType>Library</OutputType>
+    <AppDesignerFolder>Properties</AppDesignerFolder>
+    <RootNamespace>Bonsai.Shaders</RootNamespace>
+    <AssemblyName>Bonsai.Shaders</AssemblyName>
+    <TargetFrameworkVersion>v4.7.2</TargetFrameworkVersion>
+    <FileAlignment>512</FileAlignment>
+    <SolutionDir Condition="$(SolutionDir) == '' Or $(SolutionDir) == '*Undefined*'">..\</SolutionDir>
+    <RestorePackages>true</RestorePackages>
+    <NuGetPackageImportStamp>
+    </NuGetPackageImportStamp>
+    <TargetFrameworkProfile />
+  </PropertyGroup>
+  <PropertyGroup Condition=" '$(Configuration)|$(Platform)' == 'Debug|AnyCPU' ">
+    <DebugSymbols>true</DebugSymbols>
+    <DebugType>full</DebugType>
+    <Optimize>false</Optimize>
+    <OutputPath>bin\Debug\</OutputPath>
+    <DefineConstants>DEBUG;TRACE</DefineConstants>
+    <ErrorReport>prompt</ErrorReport>
+    <WarningLevel>4</WarningLevel>
+  </PropertyGroup>
+  <PropertyGroup Condition=" '$(Configuration)|$(Platform)' == 'Release|AnyCPU' ">
+    <DebugType>pdbonly</DebugType>
+    <Optimize>true</Optimize>
+    <OutputPath>bin\Release\</OutputPath>
+    <DefineConstants>TRACE</DefineConstants>
+    <ErrorReport>prompt</ErrorReport>
+    <WarningLevel>4</WarningLevel>
+    <BuildPackage>true</BuildPackage>
+  </PropertyGroup>
+  <ItemGroup>
+    <Reference Include="System" />
+    <Reference Include="System.Core" />
+    <Reference Include="System.Drawing" />
+    <Reference Include="System.Xml.Linq" />
+    <Reference Include="System.Data.DataSetExtensions" />
+    <Reference Include="Microsoft.CSharp" />
+    <Reference Include="System.Data" />
+    <Reference Include="System.Xml" />
+  </ItemGroup>
+  <ItemGroup>
+    <Compile Include="AspectRatio.cs" />
+    <Compile Include="BindTexture.cs" />
+    <Compile Include="Bounds.cs" />
+    <Compile Include="BufferBinding.cs" />
+    <Compile Include="Camera.cs" />
+    <Compile Include="ComputeProgram.cs" />
+    <Compile Include="ComputeProgramNameConverter.cs" />
+    <Compile Include="Configuration\Cubemap.cs" />
+    <Compile Include="Configuration\ImageCubemap.cs" />
+    <Compile Include="Configuration\PolygonModeState.cs" />
+    <Compile Include="Configuration\ScissorState.cs" />
+    <Compile Include="Configuration\ViewportEffectConfiguration.cs" />
+    <Compile Include="Constants.cs" />
+    <Compile Include="CreateCubemapCamera.cs" />
+    <Compile Include="CreateMatrix2.cs" />
+    <Compile Include="CreateMatrix3.cs" />
+    <Compile Include="CreateMatrix4.cs" />
+    <Compile Include="CreateMesh.cs" />
+    <Compile Include="CreateOrthographicOffCenter.cs" />
+    <Compile Include="CreatePerspectiveOffCenter.cs" />
+    <Compile Include="CreateWindow.cs" />
+    <Compile Include="CubemapTargetConverter.cs" />
+    <Compile Include="DelaySubscription.cs" />
+    <Compile Include="FrameEvent.cs" />
+    <Compile Include="LoadImage.cs" />
+    <Compile Include="LoadResources.cs" />
+    <Compile Include="MaterialNameConverter.cs" />
+    <Compile Include="MeshResources.cs" />
+    <Compile Include="ReadPixels.cs" />
+    <Compile Include="RenderCubemap.cs" />
+    <Compile Include="RenderCubemapTarget.cs" />
+    <Compile Include="RenderTexture.cs" />
+    <Compile Include="ExtrinsicsTransform.cs" />
+    <Compile Include="CreateTransform.cs" />
+    <Compile Include="DispatchCompute.cs" />
+    <Compile Include="Configuration\BufferBindingConfiguration.cs" />
+    <Compile Include="Configuration\MemoryBarrierState.cs" />
+    <Compile Include="Configuration\MeshBindingConfiguration.cs" />
+    <Compile Include="DispatchParameters.cs" />
+    <Compile Include="Configuration\BlendFunctionState.cs" />
+    <Compile Include="Configuration\ColorFormatConfiguration.cs" />
+    <Compile Include="Configuration\ComputeProgramConfiguration.cs" />
+    <Compile Include="Configuration\DepthMaskState.cs" />
+    <Compile Include="Configuration\ImageTextureBindingConfiguration.cs" />
+    <Compile Include="Configuration\ShaderConfiguration.cs" />
+    <Compile Include="Configuration\Vec4Uniform.cs" />
+    <Compile Include="Configuration\Vec3Uniform.cs" />
+    <Compile Include="Configuration\Vec2Uniform.cs" />
+    <Compile Include="Configuration\FramebufferAttachmentConfiguration.cs" />
+    <Compile Include="Configuration\GraphicsModeConfiguration.cs" />
+    <Compile Include="Configuration\MeshConfigurationCollection.cs" />
+    <Compile Include="Configuration\MeshConfiguration.cs" />
+    <Compile Include="Configuration\TextureConfigurationCollection.cs" />
+    <Compile Include="Configuration\ImageTexture.cs" />
+    <Compile Include="Configuration\Texture2D.cs" />
+    <Compile Include="Configuration\TextureConfiguration.cs" />
+    <Compile Include="Configuration\UniformConfiguration.cs" />
+    <Compile Include="Configuration\UniformConfigurationCollection.cs" />
+    <Compile Include="Configuration\FloatUniform.cs" />
+    <Compile Include="Delay.cs" />
+    <Compile Include="CreateVector2.cs" />
+    <Compile Include="CreateVector4.cs" />
+    <Compile Include="DispatchShaderQueue.cs" />
+    <Compile Include="DrawArrays.cs" />
+    <Compile Include="DrawShader.cs" />
+    <Compile Include="Effect.cs" />
+    <Compile Include="ExtractRotation.cs" />
+    <Compile Include="ExtractScale.cs" />
+    <Compile Include="ExtractTranslation.cs" />
+    <Compile Include="FramebufferState.cs" />
+    <Compile Include="DrawFramebuffer.cs" />
+    <Compile Include="Invert.cs" />
+    <Compile Include="LatestOnRenderFrame.cs" />
+    <Compile Include="MeshAttributeMapping.cs" />
+    <Compile Include="MeshBounds.cs" />
+    <Compile Include="ResourceDictionary.cs" />
+    <Compile Include="ResourceLoader.cs" />
+    <Compile Include="RetrieveImage.cs" />
+    <Compile Include="RotateAxisAngle.cs" />
+    <Compile Include="RotateQuaternion.cs" />
+    <Compile Include="RotateX.cs" />
+    <Compile Include="RotateY.cs" />
+    <Compile Include="RotateZ.cs" />
+    <Compile Include="SampleOnRenderFrame.cs" />
+    <Compile Include="Scale.cs" />
+    <Compile Include="MatrixTransform.cs" />
+    <Compile Include="ShaderResources.cs" />
+    <Compile Include="StoreImage.cs" />
+    <Compile Include="SubjectManager.cs" />
+    <Compile Include="TextureResources.cs" />
+    <Compile Include="TransformRelative.cs" />
+    <Compile Include="Translate.cs" />
+    <Compile Include="UpdateRenderState.cs" />
+    <Compile Include="UpdateScissorState.cs" />
+    <Compile Include="UpdateViewportState.cs" />
+    <Compile Include="ViewportEffect.cs" />
+    <Compile Include="ImageTextureBinding.cs" />
+    <Compile Include="Input\MouseCursor.cs" />
+    <Compile Include="Input\NormalizedDeviceCoordinates.cs" />
+    <Compile Include="MeshBinding.cs" />
+    <Compile Include="RenderFrame.cs" />
+    <Compile Include="DrawMeshAggregate.cs" />
+    <Compile Include="MeshAggregate.cs" />
+    <Compile Include="InstanceAttributeMappingCollection.cs" />
+    <Compile Include="InstanceAttributeMapping.cs" />
+    <Compile Include="MeshInstanced.cs" />
+    <Compile Include="DrawMeshInstanced.cs" />
+    <Compile Include="MeshName.cs" />
+    <Compile Include="MeshNameConverter.cs" />
+    <Compile Include="ShaderState.cs" />
+    <Compile Include="Shader.cs" />
+    <Compile Include="TextureBinding.cs" />
+    <Compile Include="TextureNameConverter.cs" />
+    <Compile Include="CreateOrthographic.cs" />
+    <Compile Include="LatestOnUpdateFrame.cs" />
+    <Compile Include="CreateRotationZ.cs" />
+    <Compile Include="CreateRotationY.cs" />
+    <Compile Include="CreateRotationX.cs" />
+    <Compile Include="CreateQuaternionRotation.cs" />
+    <Compile Include="CreatePerspectiveFieldOfView.cs" />
+    <Compile Include="CreateAxisAngleRotation.cs" />
+    <Compile Include="CreateScale.cs" />
+    <Compile Include="CreateTranslation.cs" />
+    <Compile Include="CreateLookAt.cs" />
+    <Compile Include="CreateVector3.cs" />
+    <Compile Include="Mesh.cs" />
+    <Compile Include="SampleOnUpdateFrame.cs" />
+    <Compile Include="ShaderWindowExtensions.cs" />
+    <Compile Include="DrawMesh.cs" />
+    <Compile Include="Input\Keyboard.cs" />
+    <Compile Include="Input\GamePad.cs" />
+    <Compile Include="Input\Mouse.cs" />
+    <Compile Include="Input\KeyPress.cs" />
+    <Compile Include="Input\KeyUp.cs" />
+    <Compile Include="Input\KeyDown.cs" />
+    <Compile Include="Input\MouseWheel.cs" />
+    <Compile Include="Input\MouseLeave.cs" />
+    <Compile Include="Input\MouseEnter.cs" />
+    <Compile Include="Input\MouseUp.cs" />
+    <Compile Include="Input\MouseDown.cs" />
+    <Compile Include="Configuration\DepthFunctionState.cs" />
+    <Compile Include="Configuration\FramebufferConfiguration.cs" />
+    <Compile Include="Input\MouseMove.cs" />
+    <Compile Include="ObjReader.cs" />
+    <Compile Include="Configuration\PointSizeState.cs" />
+    <Compile Include="Configuration\LineWidthState.cs" />
+    <Compile Include="QuadEffects.cs" />
+    <Compile Include="ShaderExtensions.cs" />
+    <Compile Include="ShaderNameConverter.cs" />
+    <Compile Include="Configuration\ShaderWindowSettings.cs" />
+    <Compile Include="Configuration\StateConfigurationCollection.cs" />
+    <Compile Include="Configuration\DisableState.cs" />
+    <Compile Include="Configuration\EnableState.cs" />
+    <Compile Include="Configuration\StateConfiguration.cs" />
+    <Compile Include="Configuration\BufferBindingConfigurationCollection.cs" />
+    <Compile Include="Configuration\TexturedModel.cs" />
+    <Compile Include="Configuration\TextureBindingConfiguration.cs" />
+    <Compile Include="Texture.cs" />
+    <Compile Include="Timer.cs" />
+    <Compile Include="UpdateFrame.cs" />
+    <Compile Include="Configuration\TexturedQuad.cs" />
+    <Compile Include="UpdateShaderState.cs" />
+    <Compile Include="UpdateVertexBuffer.cs" />
+    <Compile Include="ObservableCombinators.cs" />
+    <Compile Include="Material.cs" />
+    <Compile Include="Properties\AssemblyInfo.cs" />
+    <Compile Include="Configuration\MaterialConfiguration.cs" />
+    <Compile Include="Configuration\ShaderConfigurationCollection.cs" />
+    <Compile Include="ShaderException.cs" />
+    <Compile Include="ShaderWindow.cs" />
+    <Compile Include="TextureHelper.cs" />
+    <Compile Include="UpdateTexture.cs" />
+    <Compile Include="ShaderManager.cs" />
+    <Compile Include="UpdateUniform.cs" />
+    <Compile Include="VertexAttributeMapping.cs" />
+    <Compile Include="VertexAttributeMappingCollection.cs" />
+    <Compile Include="VertexHelper.cs" />
+    <Compile Include="Configuration\ViewportState.cs" />
+    <Compile Include="WarpPerspective.cs" />
+    <Compile Include="WindowClosed.cs" />
+    <Compile Include="TimeStep.cs" />
+  </ItemGroup>
+  <ItemGroup>
+    <None Include="Bonsai.Shaders.nuspec">
+      <SubType>Designer</SubType>
+    </None>
+  </ItemGroup>
+  <ItemGroup>
+    <ProjectReference Include="..\Bonsai.Core\Bonsai.Core.csproj">
+      <Project>{e4d03ba3-54a2-4ff8-9dc6-52ba4cc14fed}</Project>
+      <Name>Bonsai.Core</Name>
+    </ProjectReference>
+    <ProjectReference Include="..\Bonsai.System\Bonsai.System.csproj">
+      <Project>{b783d74f-cb2d-4419-b438-266cd15774fb}</Project>
+      <Name>Bonsai.System</Name>
+    </ProjectReference>
+  </ItemGroup>
+  <ItemGroup>
+    <PackageReference Include="OpenCV.Net">
+      <Version>3.3.1</Version>
+    </PackageReference>
+    <PackageReference Include="OpenTK">
+      <Version>3.1.0</Version>
+    </PackageReference>
+    <PackageReference Include="Rx-Linq">
+      <Version>2.2.5</Version>
+    </PackageReference>
+  </ItemGroup>
+  <Import Project="$(MSBuildToolsPath)\Microsoft.CSharp.targets" />
+  <Import Project="$(MSBuildProjectDirectory)\..\MSBuild\AssemblyInfo.targets" />
+  <!-- To modify your build process, add your task inside one of the targets below and uncomment it. 
+       Other similar extension points exist, see Microsoft.Common.targets.
+  <Target Name="BeforeBuild">
+  </Target>
+  <Target Name="AfterBuild">
+  </Target>
+  -->
 </Project>