﻿using System;
using System.Collections.Generic;
using System.Linq;
using System.Text;
using System.Threading.Tasks;
using System.IO;
using System.Linq.Expressions;
using System.Reflection;
using System.ComponentModel;
using System.Xml.Serialization;
using System.Globalization;
using System.Reactive.Linq;
using System.Reactive.Disposables;
using Bonsai.Expressions;
using System.Text.RegularExpressions;
using System.Reactive.Concurrency;

namespace Bonsai.IO
{
    [DefaultProperty("FileName")]
    [WorkflowElementCategory(ElementCategory.Sink)]
    [Description("Sinks individual elements of the input sequence to a text file.")]
    public class CsvWriter : CombinatorExpressionBuilder
    {
        string delimiter;
        static readonly MethodInfo stringJoinMethod = typeof(string).GetMethods().Single(m => m.Name == "Join" &&
                                                                                             m.GetParameters().Length == 2 &&
                                                                                             m.GetParameters()[1].ParameterType == typeof(string[]));
        static readonly MethodInfo writeLineMethod = typeof(StreamWriter).GetMethods().Single(m => m.Name == "WriteLine" &&
                                                                                                  m.GetParameters().Length == 1 &&
                                                                                                  m.GetParameters()[0].ParameterType == typeof(string));

        public CsvWriter()
            : base(minArguments: 1, maxArguments: 1)
        {
        }
        
        [Description("The name of the output file.")]
        [FileNameFilter("CSV (Comma delimited)|*.csv|All Files|*.*")]
        [Editor("Bonsai.Design.SaveFileNameEditor, Bonsai.Design", DesignTypes.UITypeEditor)]
        public string FileName { get; set; }

        [DefaultValue("")]
        [Description("The optional delimiter used to separate columns in the output file.")]
        public string Delimiter
        {
            get { return delimiter; }
            set
            {
                delimiter = value;
                CompatibilityMode = false;
            }
        }

        [Description("Indicates whether data should be appended to the output file if it already exists.")]
        public bool Append { get; set; }

        [Description("Indicates whether the output file should be overwritten if it already exists.")]
        public bool Overwrite { get; set; }

        [Description("The optional suffix used to generate file names.")]
        public PathSuffix Suffix { get; set; }

        [Description("Indicates whether to include a text header with column names for multi-dimensional input.")]
        public bool IncludeHeader { get; set; }

        [Description("The inner properties that will be selected for output in each element of the sequence.")]
        [Editor("Bonsai.Design.MultiMemberSelectorEditor, Bonsai.Design", DesignTypes.UITypeEditor)]
        public string Selector { get; set; }

        [Browsable(false)]
        [DefaultValue(false)]
        public bool CompatibilityMode { get; set; }

        class ExpressionNode
        {
            public Expression Expression { get; set; }
            public ExpressionNode Parent { get; set; }

            public IEnumerable<Expression> GetPath()
            {
                var current = this;
                while (current != null)
                {
                    yield return current.Expression;
                    current = current.Parent;
                }
            }
        }

        static IEnumerable<Expression> MakeMemberAccess(IEnumerable<Expression> expressions)
        {
            var stack = new Stack<ExpressionNode>();
            foreach (var expression in expressions)
            {
                stack.Push(new ExpressionNode { Expression = expression });
            }

            while (stack.Count > 0)
            {
                var current = stack.Pop();
                var expression = current.Expression;
                if (expression.Type == typeof(string) || IsNullable(expression.Type)) yield return expression;
                else if (expression.Type.IsPrimitive || expression.Type.IsEnum || expression.Type == typeof(string) ||
                         expression.Type == typeof(DateTime) || expression.Type == typeof(DateTimeOffset) ||
                         expression.Type == typeof(TimeSpan))
                {
                    yield return expression;
                }
                else
                {
                    var successors = from member in GetDataMembers(expression.Type)
                                     let memberAccess = (Expression)Expression.MakeMemberAccess(expression, member)
                                     select memberAccess;
                    foreach (var successor in successors)
                    {
                        if (current.GetPath().Any(node => node.Type == successor.Type)) continue;
                        stack.Push(new ExpressionNode { Expression = successor, Parent = current });
                    }
                }
            }
        }

        static IEnumerable<MemberInfo> GetDataMembers(Type type)
        {
            var members = Enumerable.Concat<MemberInfo>(
                type.GetFields(BindingFlags.Instance | BindingFlags.Public),
                type.GetProperties(BindingFlags.Instance | BindingFlags.Public));
            if (type.IsInterface)
            {
                members = members.Concat(type
                    .GetInterfaces()
                    .SelectMany(i => i.GetProperties(BindingFlags.Instance | BindingFlags.Public)));
            }
            return members.Where(member => !member.IsDefined(typeof(XmlIgnoreAttribute), true))
                          .OrderBy(member => member.MetadataToken)
                          .Except(type.GetDefaultMembers());
        }

        static bool IsNullable(Type type)
        {
            return type.IsGenericType && type.GetGenericTypeDefinition() == typeof(Nullable<>);
        }

        static Expression GetDataString(Expression expression)
        {
            if (expression.Type == typeof(string)) return expression;
            else if (expression.Type == typeof(DateTime) || expression.Type == typeof(DateTimeOffset))
            {
                return Expression.Call(expression, "ToString", null, Expression.Constant("o"));
            }
            else if (expression.Type == typeof(IntPtr) || expression.Type == typeof(TimeSpan))
            {
                return Expression.Call(expression, "ToString", null);
            }
            else if (IsNullable(expression.Type))
            {
                var hasValue = Expression.Property(expression, "HasValue");
                var value = Expression.Property(expression, "Value");
                return Expression.Condition(hasValue, GetDataString(value), Expression.Constant(string.Empty));
            }
            else
            {
                return Expression.Call(expression, "ToString", null, Expression.Constant(CultureInfo.InvariantCulture));
            }
        }

        protected override Expression BuildCombinator(IEnumerable<Expression> arguments)
        {
            const string ParameterName = "input";

            var source = arguments.First();
            var parameterType = source.Type.GetGenericArguments()[0];
            var inputParameter = Expression.Parameter(parameterType, ParameterName);
            var writerParameter = Expression.Parameter(typeof(StreamWriter));
            var selectedMembers = SelectMembers(inputParameter, Selector);

            var delimiter = Delimiter;
            if (string.IsNullOrEmpty(delimiter))
            {
                delimiter = CompatibilityMode ? " " : CultureInfo.InvariantCulture.TextInfo.ListSeparator;
            }
            var delimiterConstant = Expression.Constant(Regex.Unescape(delimiter));

            var legacyCharacter = CompatibilityMode
                ? Enumerable.Repeat(Expression.Constant(string.Empty), 1)
                : Enumerable.Empty<Expression>();
            var memberAccessExpressions = legacyCharacter.Concat(MakeMemberAccess(selectedMembers))
                .Select(memberAccess => GetDataString(memberAccess))
                .ToArray();
            Array.Reverse(memberAccessExpressions);

            var memberAccessArrayExpression = Expression.NewArrayInit(typeof(string), memberAccessExpressions);
            var lineExpression = Expression.Call(stringJoinMethod, delimiterConstant, memberAccessArrayExpression);
            var body = Expression.Call(writerParameter, writeLineMethod, lineExpression);
            var writeAction = Expression.Lambda(body, inputParameter, writerParameter);

            var header = string.Empty;
            if (IncludeHeader)
            {
                var headerMembers = memberAccessExpressions.Select(memberAccess =>
                {
                    var accessExpression = memberAccess.ToString();
                    var firstAccess = accessExpression.IndexOf(ExpressionHelper.MemberSeparator);
                    if (firstAccess++ < 0) return string.Empty;
                    var lastAccess = accessExpression.LastIndexOf(ExpressionHelper.MemberSeparator);
                    if (lastAccess < firstAccess) lastAccess = accessExpression.Length;
                    return accessExpression.Substring(firstAccess, lastAccess - firstAccess);
                }).Where(access => !string.IsNullOrEmpty(access)).ToArray();
                header = string.Join((string)delimiterConstant.Value, headerMembers);
                header = header.Trim();
            }

            var csvWriter = Expression.Constant(this);
            var headerExpression = Expression.Constant(header);
            return Expression.Call(csvWriter, "Process", new[] { parameterType }, source, headerExpression, writeAction);
        }

        IObservable<TSource> Process<TSource>(IObservable<TSource> source, string header, Action<TSource, StreamWriter> writeAction)
        {
            return Observable.Create<TSource>(observer =>
            {
                var fileName = FileName;
                if (string.IsNullOrEmpty(fileName))
                {
                    throw new InvalidOperationException("A valid file path must be specified.");
                }

                PathHelper.EnsureDirectory(fileName);
                fileName = PathHelper.AppendSuffix(fileName, Suffix);
                if (File.Exists(fileName) && !Overwrite && !Append)
                {
                    throw new IOException(string.Format("The file '{0}' already exists.", fileName));
                }

                var disposable = new WriterDisposable<StreamWriter>();
                disposable.Scheduler.Schedule(() =>
                {
                    var writer = new StreamWriter(fileName, Append, Encoding.ASCII);
                    if (!string.IsNullOrEmpty(header)) writer.WriteLine(header);
                    disposable.Writer = writer;
                });

<<<<<<< HEAD
                var process = source.Do(input =>
                {
                    disposable.Scheduler.Schedule(() =>
=======
                    var disposable = new WriterDisposable<StreamWriter>();
                    disposable.Schedule(() =>
>>>>>>> 325b6a6e
                    {
                        try { writeAction(input, disposable.Writer); }
                        catch (Exception ex)
                        {
                            observer.OnError(ex);
                        }
                    });
<<<<<<< HEAD
                }).SubscribeSafe(observer);

                return new CompositeDisposable(process, disposable);
            });
=======
                    return disposable;
                },
                disposable => source.Do(input =>
                {
                    disposable.Schedule(() => writeAction(input, disposable.Writer));
                }));
>>>>>>> 325b6a6e
        }
    }
}
<|MERGE_RESOLUTION|>--- conflicted
+++ resolved
@@ -1,274 +1,260 @@
-﻿using System;
-using System.Collections.Generic;
-using System.Linq;
-using System.Text;
-using System.Threading.Tasks;
-using System.IO;
-using System.Linq.Expressions;
-using System.Reflection;
-using System.ComponentModel;
-using System.Xml.Serialization;
-using System.Globalization;
-using System.Reactive.Linq;
-using System.Reactive.Disposables;
-using Bonsai.Expressions;
-using System.Text.RegularExpressions;
-using System.Reactive.Concurrency;
-
-namespace Bonsai.IO
-{
-    [DefaultProperty("FileName")]
-    [WorkflowElementCategory(ElementCategory.Sink)]
-    [Description("Sinks individual elements of the input sequence to a text file.")]
-    public class CsvWriter : CombinatorExpressionBuilder
-    {
-        string delimiter;
-        static readonly MethodInfo stringJoinMethod = typeof(string).GetMethods().Single(m => m.Name == "Join" &&
-                                                                                             m.GetParameters().Length == 2 &&
-                                                                                             m.GetParameters()[1].ParameterType == typeof(string[]));
-        static readonly MethodInfo writeLineMethod = typeof(StreamWriter).GetMethods().Single(m => m.Name == "WriteLine" &&
-                                                                                                  m.GetParameters().Length == 1 &&
-                                                                                                  m.GetParameters()[0].ParameterType == typeof(string));
-
-        public CsvWriter()
-            : base(minArguments: 1, maxArguments: 1)
-        {
-        }
-        
-        [Description("The name of the output file.")]
-        [FileNameFilter("CSV (Comma delimited)|*.csv|All Files|*.*")]
-        [Editor("Bonsai.Design.SaveFileNameEditor, Bonsai.Design", DesignTypes.UITypeEditor)]
-        public string FileName { get; set; }
-
-        [DefaultValue("")]
-        [Description("The optional delimiter used to separate columns in the output file.")]
-        public string Delimiter
-        {
-            get { return delimiter; }
-            set
-            {
-                delimiter = value;
-                CompatibilityMode = false;
-            }
-        }
-
-        [Description("Indicates whether data should be appended to the output file if it already exists.")]
-        public bool Append { get; set; }
-
-        [Description("Indicates whether the output file should be overwritten if it already exists.")]
-        public bool Overwrite { get; set; }
-
-        [Description("The optional suffix used to generate file names.")]
-        public PathSuffix Suffix { get; set; }
-
-        [Description("Indicates whether to include a text header with column names for multi-dimensional input.")]
-        public bool IncludeHeader { get; set; }
-
-        [Description("The inner properties that will be selected for output in each element of the sequence.")]
-        [Editor("Bonsai.Design.MultiMemberSelectorEditor, Bonsai.Design", DesignTypes.UITypeEditor)]
-        public string Selector { get; set; }
-
-        [Browsable(false)]
-        [DefaultValue(false)]
-        public bool CompatibilityMode { get; set; }
-
-        class ExpressionNode
-        {
-            public Expression Expression { get; set; }
-            public ExpressionNode Parent { get; set; }
-
-            public IEnumerable<Expression> GetPath()
-            {
-                var current = this;
-                while (current != null)
-                {
-                    yield return current.Expression;
-                    current = current.Parent;
-                }
-            }
-        }
-
-        static IEnumerable<Expression> MakeMemberAccess(IEnumerable<Expression> expressions)
-        {
-            var stack = new Stack<ExpressionNode>();
-            foreach (var expression in expressions)
-            {
-                stack.Push(new ExpressionNode { Expression = expression });
-            }
-
-            while (stack.Count > 0)
-            {
-                var current = stack.Pop();
-                var expression = current.Expression;
-                if (expression.Type == typeof(string) || IsNullable(expression.Type)) yield return expression;
-                else if (expression.Type.IsPrimitive || expression.Type.IsEnum || expression.Type == typeof(string) ||
-                         expression.Type == typeof(DateTime) || expression.Type == typeof(DateTimeOffset) ||
-                         expression.Type == typeof(TimeSpan))
-                {
-                    yield return expression;
-                }
-                else
-                {
-                    var successors = from member in GetDataMembers(expression.Type)
-                                     let memberAccess = (Expression)Expression.MakeMemberAccess(expression, member)
-                                     select memberAccess;
-                    foreach (var successor in successors)
-                    {
-                        if (current.GetPath().Any(node => node.Type == successor.Type)) continue;
-                        stack.Push(new ExpressionNode { Expression = successor, Parent = current });
-                    }
-                }
-            }
-        }
-
-        static IEnumerable<MemberInfo> GetDataMembers(Type type)
-        {
-            var members = Enumerable.Concat<MemberInfo>(
-                type.GetFields(BindingFlags.Instance | BindingFlags.Public),
-                type.GetProperties(BindingFlags.Instance | BindingFlags.Public));
-            if (type.IsInterface)
-            {
-                members = members.Concat(type
-                    .GetInterfaces()
-                    .SelectMany(i => i.GetProperties(BindingFlags.Instance | BindingFlags.Public)));
-            }
-            return members.Where(member => !member.IsDefined(typeof(XmlIgnoreAttribute), true))
-                          .OrderBy(member => member.MetadataToken)
-                          .Except(type.GetDefaultMembers());
-        }
-
-        static bool IsNullable(Type type)
-        {
-            return type.IsGenericType && type.GetGenericTypeDefinition() == typeof(Nullable<>);
-        }
-
-        static Expression GetDataString(Expression expression)
-        {
-            if (expression.Type == typeof(string)) return expression;
-            else if (expression.Type == typeof(DateTime) || expression.Type == typeof(DateTimeOffset))
-            {
-                return Expression.Call(expression, "ToString", null, Expression.Constant("o"));
-            }
-            else if (expression.Type == typeof(IntPtr) || expression.Type == typeof(TimeSpan))
-            {
-                return Expression.Call(expression, "ToString", null);
-            }
-            else if (IsNullable(expression.Type))
-            {
-                var hasValue = Expression.Property(expression, "HasValue");
-                var value = Expression.Property(expression, "Value");
-                return Expression.Condition(hasValue, GetDataString(value), Expression.Constant(string.Empty));
-            }
-            else
-            {
-                return Expression.Call(expression, "ToString", null, Expression.Constant(CultureInfo.InvariantCulture));
-            }
-        }
-
-        protected override Expression BuildCombinator(IEnumerable<Expression> arguments)
-        {
-            const string ParameterName = "input";
-
-            var source = arguments.First();
-            var parameterType = source.Type.GetGenericArguments()[0];
-            var inputParameter = Expression.Parameter(parameterType, ParameterName);
-            var writerParameter = Expression.Parameter(typeof(StreamWriter));
-            var selectedMembers = SelectMembers(inputParameter, Selector);
-
-            var delimiter = Delimiter;
-            if (string.IsNullOrEmpty(delimiter))
-            {
-                delimiter = CompatibilityMode ? " " : CultureInfo.InvariantCulture.TextInfo.ListSeparator;
-            }
-            var delimiterConstant = Expression.Constant(Regex.Unescape(delimiter));
-
-            var legacyCharacter = CompatibilityMode
-                ? Enumerable.Repeat(Expression.Constant(string.Empty), 1)
-                : Enumerable.Empty<Expression>();
-            var memberAccessExpressions = legacyCharacter.Concat(MakeMemberAccess(selectedMembers))
-                .Select(memberAccess => GetDataString(memberAccess))
-                .ToArray();
-            Array.Reverse(memberAccessExpressions);
-
-            var memberAccessArrayExpression = Expression.NewArrayInit(typeof(string), memberAccessExpressions);
-            var lineExpression = Expression.Call(stringJoinMethod, delimiterConstant, memberAccessArrayExpression);
-            var body = Expression.Call(writerParameter, writeLineMethod, lineExpression);
-            var writeAction = Expression.Lambda(body, inputParameter, writerParameter);
-
-            var header = string.Empty;
-            if (IncludeHeader)
-            {
-                var headerMembers = memberAccessExpressions.Select(memberAccess =>
-                {
-                    var accessExpression = memberAccess.ToString();
-                    var firstAccess = accessExpression.IndexOf(ExpressionHelper.MemberSeparator);
-                    if (firstAccess++ < 0) return string.Empty;
-                    var lastAccess = accessExpression.LastIndexOf(ExpressionHelper.MemberSeparator);
-                    if (lastAccess < firstAccess) lastAccess = accessExpression.Length;
-                    return accessExpression.Substring(firstAccess, lastAccess - firstAccess);
-                }).Where(access => !string.IsNullOrEmpty(access)).ToArray();
-                header = string.Join((string)delimiterConstant.Value, headerMembers);
-                header = header.Trim();
-            }
-
-            var csvWriter = Expression.Constant(this);
-            var headerExpression = Expression.Constant(header);
-            return Expression.Call(csvWriter, "Process", new[] { parameterType }, source, headerExpression, writeAction);
-        }
-
-        IObservable<TSource> Process<TSource>(IObservable<TSource> source, string header, Action<TSource, StreamWriter> writeAction)
-        {
-            return Observable.Create<TSource>(observer =>
-            {
-                var fileName = FileName;
-                if (string.IsNullOrEmpty(fileName))
-                {
-                    throw new InvalidOperationException("A valid file path must be specified.");
-                }
-
-                PathHelper.EnsureDirectory(fileName);
-                fileName = PathHelper.AppendSuffix(fileName, Suffix);
-                if (File.Exists(fileName) && !Overwrite && !Append)
-                {
-                    throw new IOException(string.Format("The file '{0}' already exists.", fileName));
-                }
-
-                var disposable = new WriterDisposable<StreamWriter>();
-                disposable.Scheduler.Schedule(() =>
-                {
-                    var writer = new StreamWriter(fileName, Append, Encoding.ASCII);
-                    if (!string.IsNullOrEmpty(header)) writer.WriteLine(header);
-                    disposable.Writer = writer;
-                });
-
-<<<<<<< HEAD
-                var process = source.Do(input =>
-                {
-                    disposable.Scheduler.Schedule(() =>
-=======
-                    var disposable = new WriterDisposable<StreamWriter>();
-                    disposable.Schedule(() =>
->>>>>>> 325b6a6e
-                    {
-                        try { writeAction(input, disposable.Writer); }
-                        catch (Exception ex)
-                        {
-                            observer.OnError(ex);
-                        }
-                    });
-<<<<<<< HEAD
-                }).SubscribeSafe(observer);
-
-                return new CompositeDisposable(process, disposable);
-            });
-=======
-                    return disposable;
-                },
-                disposable => source.Do(input =>
-                {
-                    disposable.Schedule(() => writeAction(input, disposable.Writer));
-                }));
->>>>>>> 325b6a6e
-        }
-    }
-}
+﻿using System;
+using System.Collections.Generic;
+using System.Linq;
+using System.Text;
+using System.Threading.Tasks;
+using System.IO;
+using System.Linq.Expressions;
+using System.Reflection;
+using System.ComponentModel;
+using System.Xml.Serialization;
+using System.Globalization;
+using System.Reactive.Linq;
+using System.Reactive.Disposables;
+using Bonsai.Expressions;
+using System.Text.RegularExpressions;
+using System.Reactive.Concurrency;
+
+namespace Bonsai.IO
+{
+    [DefaultProperty("FileName")]
+    [WorkflowElementCategory(ElementCategory.Sink)]
+    [Description("Sinks individual elements of the input sequence to a text file.")]
+    public class CsvWriter : CombinatorExpressionBuilder
+    {
+        string delimiter;
+        static readonly MethodInfo stringJoinMethod = typeof(string).GetMethods().Single(m => m.Name == "Join" &&
+                                                                                             m.GetParameters().Length == 2 &&
+                                                                                             m.GetParameters()[1].ParameterType == typeof(string[]));
+        static readonly MethodInfo writeLineMethod = typeof(StreamWriter).GetMethods().Single(m => m.Name == "WriteLine" &&
+                                                                                                  m.GetParameters().Length == 1 &&
+                                                                                                  m.GetParameters()[0].ParameterType == typeof(string));
+
+        public CsvWriter()
+            : base(minArguments: 1, maxArguments: 1)
+        {
+        }
+        
+        [Description("The name of the output file.")]
+        [FileNameFilter("CSV (Comma delimited)|*.csv|All Files|*.*")]
+        [Editor("Bonsai.Design.SaveFileNameEditor, Bonsai.Design", DesignTypes.UITypeEditor)]
+        public string FileName { get; set; }
+
+        [DefaultValue("")]
+        [Description("The optional delimiter used to separate columns in the output file.")]
+        public string Delimiter
+        {
+            get { return delimiter; }
+            set
+            {
+                delimiter = value;
+                CompatibilityMode = false;
+            }
+        }
+
+        [Description("Indicates whether data should be appended to the output file if it already exists.")]
+        public bool Append { get; set; }
+
+        [Description("Indicates whether the output file should be overwritten if it already exists.")]
+        public bool Overwrite { get; set; }
+
+        [Description("The optional suffix used to generate file names.")]
+        public PathSuffix Suffix { get; set; }
+
+        [Description("Indicates whether to include a text header with column names for multi-dimensional input.")]
+        public bool IncludeHeader { get; set; }
+
+        [Description("The inner properties that will be selected for output in each element of the sequence.")]
+        [Editor("Bonsai.Design.MultiMemberSelectorEditor, Bonsai.Design", DesignTypes.UITypeEditor)]
+        public string Selector { get; set; }
+
+        [Browsable(false)]
+        [DefaultValue(false)]
+        public bool CompatibilityMode { get; set; }
+
+        class ExpressionNode
+        {
+            public Expression Expression { get; set; }
+            public ExpressionNode Parent { get; set; }
+
+            public IEnumerable<Expression> GetPath()
+            {
+                var current = this;
+                while (current != null)
+                {
+                    yield return current.Expression;
+                    current = current.Parent;
+                }
+            }
+        }
+
+        static IEnumerable<Expression> MakeMemberAccess(IEnumerable<Expression> expressions)
+        {
+            var stack = new Stack<ExpressionNode>();
+            foreach (var expression in expressions)
+            {
+                stack.Push(new ExpressionNode { Expression = expression });
+            }
+
+            while (stack.Count > 0)
+            {
+                var current = stack.Pop();
+                var expression = current.Expression;
+                if (expression.Type == typeof(string) || IsNullable(expression.Type)) yield return expression;
+                else if (expression.Type.IsPrimitive || expression.Type.IsEnum || expression.Type == typeof(string) ||
+                         expression.Type == typeof(DateTime) || expression.Type == typeof(DateTimeOffset) ||
+                         expression.Type == typeof(TimeSpan))
+                {
+                    yield return expression;
+                }
+                else
+                {
+                    var successors = from member in GetDataMembers(expression.Type)
+                                     let memberAccess = (Expression)Expression.MakeMemberAccess(expression, member)
+                                     select memberAccess;
+                    foreach (var successor in successors)
+                    {
+                        if (current.GetPath().Any(node => node.Type == successor.Type)) continue;
+                        stack.Push(new ExpressionNode { Expression = successor, Parent = current });
+                    }
+                }
+            }
+        }
+
+        static IEnumerable<MemberInfo> GetDataMembers(Type type)
+        {
+            var members = Enumerable.Concat<MemberInfo>(
+                type.GetFields(BindingFlags.Instance | BindingFlags.Public),
+                type.GetProperties(BindingFlags.Instance | BindingFlags.Public));
+            if (type.IsInterface)
+            {
+                members = members.Concat(type
+                    .GetInterfaces()
+                    .SelectMany(i => i.GetProperties(BindingFlags.Instance | BindingFlags.Public)));
+            }
+            return members.Where(member => !member.IsDefined(typeof(XmlIgnoreAttribute), true))
+                          .OrderBy(member => member.MetadataToken)
+                          .Except(type.GetDefaultMembers());
+        }
+
+        static bool IsNullable(Type type)
+        {
+            return type.IsGenericType && type.GetGenericTypeDefinition() == typeof(Nullable<>);
+        }
+
+        static Expression GetDataString(Expression expression)
+        {
+            if (expression.Type == typeof(string)) return expression;
+            else if (expression.Type == typeof(DateTime) || expression.Type == typeof(DateTimeOffset))
+            {
+                return Expression.Call(expression, "ToString", null, Expression.Constant("o"));
+            }
+            else if (expression.Type == typeof(IntPtr) || expression.Type == typeof(TimeSpan))
+            {
+                return Expression.Call(expression, "ToString", null);
+            }
+            else if (IsNullable(expression.Type))
+            {
+                var hasValue = Expression.Property(expression, "HasValue");
+                var value = Expression.Property(expression, "Value");
+                return Expression.Condition(hasValue, GetDataString(value), Expression.Constant(string.Empty));
+            }
+            else
+            {
+                return Expression.Call(expression, "ToString", null, Expression.Constant(CultureInfo.InvariantCulture));
+            }
+        }
+
+        protected override Expression BuildCombinator(IEnumerable<Expression> arguments)
+        {
+            const string ParameterName = "input";
+
+            var source = arguments.First();
+            var parameterType = source.Type.GetGenericArguments()[0];
+            var inputParameter = Expression.Parameter(parameterType, ParameterName);
+            var writerParameter = Expression.Parameter(typeof(StreamWriter));
+            var selectedMembers = SelectMembers(inputParameter, Selector);
+
+            var delimiter = Delimiter;
+            if (string.IsNullOrEmpty(delimiter))
+            {
+                delimiter = CompatibilityMode ? " " : CultureInfo.InvariantCulture.TextInfo.ListSeparator;
+            }
+            var delimiterConstant = Expression.Constant(Regex.Unescape(delimiter));
+
+            var legacyCharacter = CompatibilityMode
+                ? Enumerable.Repeat(Expression.Constant(string.Empty), 1)
+                : Enumerable.Empty<Expression>();
+            var memberAccessExpressions = legacyCharacter.Concat(MakeMemberAccess(selectedMembers))
+                .Select(memberAccess => GetDataString(memberAccess))
+                .ToArray();
+            Array.Reverse(memberAccessExpressions);
+
+            var memberAccessArrayExpression = Expression.NewArrayInit(typeof(string), memberAccessExpressions);
+            var lineExpression = Expression.Call(stringJoinMethod, delimiterConstant, memberAccessArrayExpression);
+            var body = Expression.Call(writerParameter, writeLineMethod, lineExpression);
+            var writeAction = Expression.Lambda(body, inputParameter, writerParameter);
+
+            var header = string.Empty;
+            if (IncludeHeader)
+            {
+                var headerMembers = memberAccessExpressions.Select(memberAccess =>
+                {
+                    var accessExpression = memberAccess.ToString();
+                    var firstAccess = accessExpression.IndexOf(ExpressionHelper.MemberSeparator);
+                    if (firstAccess++ < 0) return string.Empty;
+                    var lastAccess = accessExpression.LastIndexOf(ExpressionHelper.MemberSeparator);
+                    if (lastAccess < firstAccess) lastAccess = accessExpression.Length;
+                    return accessExpression.Substring(firstAccess, lastAccess - firstAccess);
+                }).Where(access => !string.IsNullOrEmpty(access)).ToArray();
+                header = string.Join((string)delimiterConstant.Value, headerMembers);
+                header = header.Trim();
+            }
+
+            var csvWriter = Expression.Constant(this);
+            var headerExpression = Expression.Constant(header);
+            return Expression.Call(csvWriter, "Process", new[] { parameterType }, source, headerExpression, writeAction);
+        }
+
+        IObservable<TSource> Process<TSource>(IObservable<TSource> source, string header, Action<TSource, StreamWriter> writeAction)
+        {
+            return Observable.Create<TSource>(observer =>
+            {
+                var fileName = FileName;
+                if (string.IsNullOrEmpty(fileName))
+                {
+                    throw new InvalidOperationException("A valid file path must be specified.");
+                }
+
+                PathHelper.EnsureDirectory(fileName);
+                fileName = PathHelper.AppendSuffix(fileName, Suffix);
+                if (File.Exists(fileName) && !Overwrite && !Append)
+                {
+                    throw new IOException(string.Format("The file '{0}' already exists.", fileName));
+                }
+
+                var disposable = new WriterDisposable<StreamWriter>();
+                disposable.Schedule(() =>
+                {
+                    var writer = new StreamWriter(fileName, Append, Encoding.ASCII);
+                    if (!string.IsNullOrEmpty(header)) writer.WriteLine(header);
+                    disposable.Writer = writer;
+                });
+
+                var process = source.Do(input =>
+                {
+                    disposable.Schedule(() =>
+                    {
+                        try { writeAction(input, disposable.Writer); }
+                        catch (Exception ex)
+                        {
+                            observer.OnError(ex);
+                        }
+                    });
+                }).SubscribeSafe(observer);
+
+                return new CompositeDisposable(process, disposable);
+            });
+        }
+    }
+}