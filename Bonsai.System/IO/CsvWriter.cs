--- conflicted
+++ resolved
@@ -1,252 +1,247 @@
-﻿using System;
-using System.Collections.Generic;
-using System.Linq;
-using System.Text;
-using System.Threading.Tasks;
-using System.IO;
-using System.Linq.Expressions;
-using System.Reflection;
-using System.ComponentModel;
-using System.Xml.Serialization;
-using System.Globalization;
-using System.Reactive.Linq;
-using System.Reactive.Disposables;
-using Bonsai.Expressions;
-
-namespace Bonsai.IO
-{
-    [DefaultProperty("Selector")]
-    [WorkflowElementCategory(ElementCategory.Sink)]
-    [Description("Sinks individual elements of the input sequence to a text file.")]
-    public class CsvWriter : CombinatorExpressionBuilder
-    {
-        static readonly MethodInfo writeLineMethod = typeof(StreamWriter).GetMethods().First(m => m.Name == "WriteLine" && m.GetParameters().Length == 0);
-        static readonly MethodInfo writeMethod = typeof(StreamWriter).GetMethods().First(m => m.Name == "Write" &&
-                                                                                              m.GetParameters().Length == 2 &&
-                                                                                              m.GetParameters()[1].ParameterType == typeof(object));
-
-        public CsvWriter()
-            : base(minArguments: 1, maxArguments: 1)
-        {
-        }
-        
-        [Description("The name of the output file.")]
-        [FileNameFilter("CSV (Comma delimited)|*.csv|All Files|*.*")]
-        [Editor("Bonsai.Design.SaveFileNameEditor, Bonsai.Design", "System.Drawing.Design.UITypeEditor, System.Drawing, Version=4.0.0.0, Culture=neutral, PublicKeyToken=b03f5f7f11d50a3a")]
-        public string FileName { get; set; }
-
-        [Description("Indicates whether data should be appended to the output file if it already exists.")]
-        public bool Append { get; set; }
-
-        [Description("Indicates whether the output file should be overwritten if it already exists.")]
-        public bool Overwrite { get; set; }
-
-        [Description("The optional suffix used to generate file names.")]
-        public PathSuffix Suffix { get; set; }
-
-        [Description("Indicates whether to include a text header with column names for multi-dimensional input.")]
-        public bool IncludeHeader { get; set; }
-
-        [Description("The inner properties that will be selected for output in each element of the sequence.")]
-        [Editor("Bonsai.Design.MultiMemberSelectorEditor, Bonsai.Design", "System.Drawing.Design.UITypeEditor, System.Drawing, Version=4.0.0.0, Culture=neutral, PublicKeyToken=b03f5f7f11d50a3a")]
-        public string Selector { get; set; }
-
-        class ExpressionNode
-        {
-            public Expression Expression { get; set; }
-            public ExpressionNode Parent { get; set; }
-
-            public IEnumerable<Expression> GetPath()
-            {
-                var current = this;
-                while (current != null)
-                {
-                    yield return current.Expression;
-                    current = current.Parent;
-                }
-            }
-        }
-
-        static IEnumerable<Expression> MakeMemberAccess(IEnumerable<Expression> expressions)
-        {
-            var stack = new Stack<ExpressionNode>();
-            foreach (var expression in expressions)
-            {
-                stack.Push(new ExpressionNode { Expression = expression });
-            }
-
-            while (stack.Count > 0)
-            {
-                var current = stack.Pop();
-                var expression = current.Expression;
-                if (expression.Type == typeof(string)) yield return expression;
-                else if (expression.Type.IsPrimitive || expression.Type.IsEnum || expression.Type == typeof(string) ||
-                         expression.Type == typeof(DateTime) || expression.Type == typeof(DateTimeOffset) ||
-                         expression.Type == typeof(TimeSpan))
-                {
-                    yield return expression;
-                }
-                else
-                {
-                    var successors = from member in GetDataMembers(expression.Type)
-                                     let memberAccess = (Expression)Expression.MakeMemberAccess(expression, member)
-                                     select memberAccess;
-                    foreach (var successor in successors)
-                    {
-                        if (current.GetPath().Any(node => node.Type == successor.Type)) continue;
-                        stack.Push(new ExpressionNode { Expression = successor, Parent = current });
-                    }
-                }
-            }
-        }
-
-        static IEnumerable<MemberInfo> GetDataMembers(Type type)
-        {
-            var members = Enumerable.Concat<MemberInfo>(
-                type.GetFields(BindingFlags.Instance | BindingFlags.Public),
-<<<<<<< HEAD
-                type.GetProperties(BindingFlags.Instance | BindingFlags.Public))
-                .Where(member => !member.IsDefined(typeof(XmlIgnoreAttribute), true))
-                .OrderBy(member => member.MetadataToken);
-=======
-                type.GetProperties(BindingFlags.Instance | BindingFlags.Public));
-            if (type.IsInterface)
-            {
-                members = members.Concat(type
-                    .GetInterfaces()
-                    .SelectMany(i => i.GetProperties(BindingFlags.Instance | BindingFlags.Public)));
-            }
-            return members.Where(member => !member.IsDefined(typeof(XmlIgnoreAttribute), true));
->>>>>>> e5f166ce
-        }
-
-        static Expression GetDataString(Expression expression)
-        {
-            if (expression.Type == typeof(string)) return expression;
-            else if (expression.Type == typeof(DateTime) || expression.Type == typeof(DateTimeOffset))
-            {
-                return Expression.Call(expression, "ToString", null, Expression.Constant("o"));
-            }
-            else if (expression.Type == typeof(IntPtr) || expression.Type == typeof(TimeSpan))
-            {
-                return Expression.Call(expression, "ToString", null);
-            }
-            else
-            {
-                return Expression.Call(expression, "ToString", null, Expression.Constant(CultureInfo.InvariantCulture));
-            }
-        }
-
-        IEnumerable<Expression> GetSelectedMembers(Expression expression)
-        {
-            var selector = Selector;
-            if (string.IsNullOrWhiteSpace(selector))
-            {
-                yield return expression;
-                yield break;
-            }
-
-            var selectedMemberNames = ExpressionHelper.SelectMemberNames(selector);
-            var inputExpression = Enumerable.Repeat(expression, 1);
-            foreach (var memberSelector in selectedMemberNames)
-            {
-                var memberPath = GetArgumentAccess(inputExpression, memberSelector);
-                yield return ExpressionHelper.MemberAccess(expression, memberPath.Item2);
-            }
-        }
-
-        protected override Expression BuildCombinator(IEnumerable<Expression> arguments)
-        {
-            const string ParameterName = "input";
-            const string EntryFormat = "{0} ";
-
-            var source = arguments.First();
-            var parameterType = source.Type.GetGenericArguments()[0];
-            var inputParameter = Expression.Parameter(parameterType, ParameterName);
-            var writerParameter = Expression.Parameter(typeof(StreamWriter));
-            var selectedMembers = GetSelectedMembers(inputParameter);
-            var formatConstant = Expression.Constant(EntryFormat);
-
-            var memberAccessExpressions = MakeMemberAccess(selectedMembers).ToArray();
-            Array.Reverse(memberAccessExpressions);
-
-            var writeParameters = from memberAccess in memberAccessExpressions
-                                  let memberString = GetDataString(memberAccess)
-                                  select Expression.Call(writerParameter, writeMethod, formatConstant, memberString);
-            var writeLineExpression = Expression.Call(writerParameter, writeLineMethod);
-            var bodyExpressions = writeParameters.Concat(Enumerable.Repeat(writeLineExpression, 1)).ToArray();
-
-            var body = Expression.Block(bodyExpressions);
-            var writeAction = Expression.Lambda(body, inputParameter, writerParameter);
-
-            var header = string.Empty;
-            if (IncludeHeader)
-            {
-                foreach (var memberAccess in memberAccessExpressions)
-                {
-                    var accessExpression = memberAccess.ToString();
-                    header += string.Format(
-                        EntryFormat,
-                        accessExpression.Remove(accessExpression.IndexOf(ParameterName), ParameterName.Length))
-                        .TrimStart('.');
-                }
-                header = header.Trim();
-            }
-
-            var csvWriter = Expression.Constant(this);
-            var headerExpression = Expression.Constant(header);
-            return Expression.Call(csvWriter, "Process", new[] { parameterType }, source, headerExpression, writeAction);
-        }
-
-        IObservable<TSource> Process<TSource>(IObservable<TSource> source, string header, Action<TSource, StreamWriter> writeAction)
-        {
-            return Observable.Using(
-                () =>
-                {
-                    if (string.IsNullOrEmpty(FileName))
-                    {
-                        throw new InvalidOperationException("A valid filename must be specified.");
-                    }
-
-                    var fileName = PathHelper.AppendSuffix(FileName, Suffix);
-                    if (File.Exists(fileName) && !Overwrite && !Append)
-                    {
-                        throw new IOException(string.Format("The file '{0}' already exists.", fileName));
-                    }
-
-                    var disposable = new WriterDisposable();
-                    disposable.WriterTask = new Task(() =>
-                    {
-                        var writer = new StreamWriter(fileName, Append, Encoding.ASCII);
-                        if (!string.IsNullOrEmpty(header)) writer.WriteLine(header);
-                        disposable.Writer = writer;
-                    });
-                    disposable.WriterTask.Start();
-                    return disposable;
-                },
-                disposable => source.Do(input =>
-                {
-                    disposable.WriterTask = disposable.WriterTask.ContinueWith(task => writeAction(input, disposable.Writer));
-                }));
-        }
-
-        class WriterDisposable : IDisposable
-        {
-            public Task WriterTask { get; set; }
-
-            public StreamWriter Writer { get; set; }
-
-            public void Dispose()
-            {
-                WriterTask.ContinueWith(task =>
-                {
-                    var closingWriter = Writer;
-                    if (closingWriter != null)
-                    {
-                        closingWriter.Close();
-                    }
-                });
-            }
-        }
-    }
-}
+﻿using System;
+using System.Collections.Generic;
+using System.Linq;
+using System.Text;
+using System.Threading.Tasks;
+using System.IO;
+using System.Linq.Expressions;
+using System.Reflection;
+using System.ComponentModel;
+using System.Xml.Serialization;
+using System.Globalization;
+using System.Reactive.Linq;
+using System.Reactive.Disposables;
+using Bonsai.Expressions;
+
+namespace Bonsai.IO
+{
+    [DefaultProperty("Selector")]
+    [WorkflowElementCategory(ElementCategory.Sink)]
+    [Description("Sinks individual elements of the input sequence to a text file.")]
+    public class CsvWriter : CombinatorExpressionBuilder
+    {
+        static readonly MethodInfo writeLineMethod = typeof(StreamWriter).GetMethods().First(m => m.Name == "WriteLine" && m.GetParameters().Length == 0);
+        static readonly MethodInfo writeMethod = typeof(StreamWriter).GetMethods().First(m => m.Name == "Write" &&
+                                                                                              m.GetParameters().Length == 2 &&
+                                                                                              m.GetParameters()[1].ParameterType == typeof(object));
+
+        public CsvWriter()
+            : base(minArguments: 1, maxArguments: 1)
+        {
+        }
+        
+        [Description("The name of the output file.")]
+        [FileNameFilter("CSV (Comma delimited)|*.csv|All Files|*.*")]
+        [Editor("Bonsai.Design.SaveFileNameEditor, Bonsai.Design", "System.Drawing.Design.UITypeEditor, System.Drawing, Version=4.0.0.0, Culture=neutral, PublicKeyToken=b03f5f7f11d50a3a")]
+        public string FileName { get; set; }
+
+        [Description("Indicates whether data should be appended to the output file if it already exists.")]
+        public bool Append { get; set; }
+
+        [Description("Indicates whether the output file should be overwritten if it already exists.")]
+        public bool Overwrite { get; set; }
+
+        [Description("The optional suffix used to generate file names.")]
+        public PathSuffix Suffix { get; set; }
+
+        [Description("Indicates whether to include a text header with column names for multi-dimensional input.")]
+        public bool IncludeHeader { get; set; }
+
+        [Description("The inner properties that will be selected for output in each element of the sequence.")]
+        [Editor("Bonsai.Design.MultiMemberSelectorEditor, Bonsai.Design", "System.Drawing.Design.UITypeEditor, System.Drawing, Version=4.0.0.0, Culture=neutral, PublicKeyToken=b03f5f7f11d50a3a")]
+        public string Selector { get; set; }
+
+        class ExpressionNode
+        {
+            public Expression Expression { get; set; }
+            public ExpressionNode Parent { get; set; }
+
+            public IEnumerable<Expression> GetPath()
+            {
+                var current = this;
+                while (current != null)
+                {
+                    yield return current.Expression;
+                    current = current.Parent;
+                }
+            }
+        }
+
+        static IEnumerable<Expression> MakeMemberAccess(IEnumerable<Expression> expressions)
+        {
+            var stack = new Stack<ExpressionNode>();
+            foreach (var expression in expressions)
+            {
+                stack.Push(new ExpressionNode { Expression = expression });
+            }
+
+            while (stack.Count > 0)
+            {
+                var current = stack.Pop();
+                var expression = current.Expression;
+                if (expression.Type == typeof(string)) yield return expression;
+                else if (expression.Type.IsPrimitive || expression.Type.IsEnum || expression.Type == typeof(string) ||
+                         expression.Type == typeof(DateTime) || expression.Type == typeof(DateTimeOffset) ||
+                         expression.Type == typeof(TimeSpan))
+                {
+                    yield return expression;
+                }
+                else
+                {
+                    var successors = from member in GetDataMembers(expression.Type)
+                                     let memberAccess = (Expression)Expression.MakeMemberAccess(expression, member)
+                                     select memberAccess;
+                    foreach (var successor in successors)
+                    {
+                        if (current.GetPath().Any(node => node.Type == successor.Type)) continue;
+                        stack.Push(new ExpressionNode { Expression = successor, Parent = current });
+                    }
+                }
+            }
+        }
+
+        static IEnumerable<MemberInfo> GetDataMembers(Type type)
+        {
+            var members = Enumerable.Concat<MemberInfo>(
+                type.GetFields(BindingFlags.Instance | BindingFlags.Public),
+                type.GetProperties(BindingFlags.Instance | BindingFlags.Public));
+            if (type.IsInterface)
+            {
+                members = members.Concat(type
+                    .GetInterfaces()
+                    .SelectMany(i => i.GetProperties(BindingFlags.Instance | BindingFlags.Public)));
+            }
+            return members.Where(member => !member.IsDefined(typeof(XmlIgnoreAttribute), true))
+                          .OrderBy(member => member.MetadataToken);
+        }
+
+        static Expression GetDataString(Expression expression)
+        {
+            if (expression.Type == typeof(string)) return expression;
+            else if (expression.Type == typeof(DateTime) || expression.Type == typeof(DateTimeOffset))
+            {
+                return Expression.Call(expression, "ToString", null, Expression.Constant("o"));
+            }
+            else if (expression.Type == typeof(IntPtr) || expression.Type == typeof(TimeSpan))
+            {
+                return Expression.Call(expression, "ToString", null);
+            }
+            else
+            {
+                return Expression.Call(expression, "ToString", null, Expression.Constant(CultureInfo.InvariantCulture));
+            }
+        }
+
+        IEnumerable<Expression> GetSelectedMembers(Expression expression)
+        {
+            var selector = Selector;
+            if (string.IsNullOrWhiteSpace(selector))
+            {
+                yield return expression;
+                yield break;
+            }
+
+            var selectedMemberNames = ExpressionHelper.SelectMemberNames(selector);
+            var inputExpression = Enumerable.Repeat(expression, 1);
+            foreach (var memberSelector in selectedMemberNames)
+            {
+                var memberPath = GetArgumentAccess(inputExpression, memberSelector);
+                yield return ExpressionHelper.MemberAccess(expression, memberPath.Item2);
+            }
+        }
+
+        protected override Expression BuildCombinator(IEnumerable<Expression> arguments)
+        {
+            const string ParameterName = "input";
+            const string EntryFormat = "{0} ";
+
+            var source = arguments.First();
+            var parameterType = source.Type.GetGenericArguments()[0];
+            var inputParameter = Expression.Parameter(parameterType, ParameterName);
+            var writerParameter = Expression.Parameter(typeof(StreamWriter));
+            var selectedMembers = GetSelectedMembers(inputParameter);
+            var formatConstant = Expression.Constant(EntryFormat);
+
+            var memberAccessExpressions = MakeMemberAccess(selectedMembers).ToArray();
+            Array.Reverse(memberAccessExpressions);
+
+            var writeParameters = from memberAccess in memberAccessExpressions
+                                  let memberString = GetDataString(memberAccess)
+                                  select Expression.Call(writerParameter, writeMethod, formatConstant, memberString);
+            var writeLineExpression = Expression.Call(writerParameter, writeLineMethod);
+            var bodyExpressions = writeParameters.Concat(Enumerable.Repeat(writeLineExpression, 1)).ToArray();
+
+            var body = Expression.Block(bodyExpressions);
+            var writeAction = Expression.Lambda(body, inputParameter, writerParameter);
+
+            var header = string.Empty;
+            if (IncludeHeader)
+            {
+                foreach (var memberAccess in memberAccessExpressions)
+                {
+                    var accessExpression = memberAccess.ToString();
+                    header += string.Format(
+                        EntryFormat,
+                        accessExpression.Remove(accessExpression.IndexOf(ParameterName), ParameterName.Length))
+                        .TrimStart('.');
+                }
+                header = header.Trim();
+            }
+
+            var csvWriter = Expression.Constant(this);
+            var headerExpression = Expression.Constant(header);
+            return Expression.Call(csvWriter, "Process", new[] { parameterType }, source, headerExpression, writeAction);
+        }
+
+        IObservable<TSource> Process<TSource>(IObservable<TSource> source, string header, Action<TSource, StreamWriter> writeAction)
+        {
+            return Observable.Using(
+                () =>
+                {
+                    if (string.IsNullOrEmpty(FileName))
+                    {
+                        throw new InvalidOperationException("A valid filename must be specified.");
+                    }
+
+                    var fileName = PathHelper.AppendSuffix(FileName, Suffix);
+                    if (File.Exists(fileName) && !Overwrite && !Append)
+                    {
+                        throw new IOException(string.Format("The file '{0}' already exists.", fileName));
+                    }
+
+                    var disposable = new WriterDisposable();
+                    disposable.WriterTask = new Task(() =>
+                    {
+                        var writer = new StreamWriter(fileName, Append, Encoding.ASCII);
+                        if (!string.IsNullOrEmpty(header)) writer.WriteLine(header);
+                        disposable.Writer = writer;
+                    });
+                    disposable.WriterTask.Start();
+                    return disposable;
+                },
+                disposable => source.Do(input =>
+                {
+                    disposable.WriterTask = disposable.WriterTask.ContinueWith(task => writeAction(input, disposable.Writer));
+                }));
+        }
+
+        class WriterDisposable : IDisposable
+        {
+            public Task WriterTask { get; set; }
+
+            public StreamWriter Writer { get; set; }
+
+            public void Dispose()
+            {
+                WriterTask.ContinueWith(task =>
+                {
+                    var closingWriter = Writer;
+                    if (closingWriter != null)
+                    {
+                        closingWriter.Close();
+                    }
+                });
+            }
+        }
+    }
+}