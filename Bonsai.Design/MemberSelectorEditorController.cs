﻿using Microsoft.CSharp;
using System;
using System.CodeDom;
using System.Collections.Generic;
using System.Linq;
using System.Reflection;
using System.Text;
using System.Threading.Tasks;
using System.Windows.Forms;

namespace Bonsai.Design
{
    class MemberSelectorEditorController : IDisposable
    {
        TreeView treeView;
        CSharpCodeProvider provider;
        const string IndexBegin = "[";

        public MemberSelectorEditorController(TreeView model)
        {
            treeView = model;
            treeView.BeforeExpand += treeView_BeforeExpand;
            provider = new CSharpCodeProvider();
        }

        internal void InitializeSelection(IEnumerable<string> memberChain)
        {
            var nodes = treeView.Nodes;
            foreach (var memberName in memberChain)
            {
                var nodeName = memberName;
                var indexBegin = nodeName.IndexOf(IndexBegin);
                if (indexBegin >= 0) nodeName = nodeName.Substring(0, indexBegin);
                var node = nodes[nodeName];
                if (node == null)
                {
                    treeView.SelectedNode = node;
                    break;
                }

                ExpandNode(node);
                nodes = node.Nodes;
                treeView.SelectedNode = node;
            }
        }

        void ExpandNode(TreeNode node)
        {
            if (node.Nodes.Count > 0)
            {
                InitializeMemberTree(node.Nodes, (Type)node.Tag);
            }
        }

        TreeNode CreateNode(TreeNodeCollection nodes, string name, Type type)
        {
            var typeRef = new CodeTypeReference(type);
            var node = nodes.Add(name, name + string.Format(" ({0})", provider.GetTypeOutput(typeRef)));
            node.Tag = type;
            return node;
        }

        internal TreeNode EnsureNode(TreeNodeCollection nodes, string name, Type type, bool recurse = true)
        {
            var node = nodes[name];
            if (node == null)
            {
                node = CreateNode(nodes, name, type);
            }

            if (node.Nodes.Count == 0 && recurse)
            {
                InitializeDummyMembers(node.Nodes, type);
            }

            return node;
        }

        static IEnumerable<PropertyInfo> GetProperties(Type type, BindingFlags bindingAttr)
        {
            IEnumerable<PropertyInfo> properties = type.GetProperties(bindingAttr);
            if (type.IsInterface)
            {
                properties = properties.Concat(type
                    .GetInterfaces()
                    .SelectMany(i => i.GetProperties(bindingAttr)));
            }
            return properties;
        }

        internal void InitializeMemberTree(TreeNodeCollection nodes, Type componentType)
        {
            if (componentType == null)
            {
                throw new ArgumentNullException("componentType");
            }

            foreach (var field in componentType.GetFields(BindingFlags.Instance | BindingFlags.Public)
                                               .OrderBy(member => member.MetadataToken))
            {
                EnsureNode(nodes, field.Name, field.FieldType);
            }

<<<<<<< HEAD
            foreach (var property in componentType.GetProperties(BindingFlags.Instance | BindingFlags.Public)
                                                  .OrderBy(member => member.MetadataToken))
=======
            foreach (var property in GetProperties(componentType, BindingFlags.Instance | BindingFlags.Public))
>>>>>>> e5f166ce
            {
                EnsureNode(nodes, property.Name, property.PropertyType);
            }
        }

        void InitializeDummyMembers(TreeNodeCollection nodes, Type componentType)
        {
            foreach (var field in componentType.GetFields(BindingFlags.Instance | BindingFlags.Public)
                                               .OrderBy(member => member.MetadataToken))
            {
                EnsureNode(nodes, field.Name, field.FieldType, recurse: false);
            }

<<<<<<< HEAD
            foreach (var property in componentType.GetProperties(BindingFlags.Instance | BindingFlags.Public)
                                                  .OrderBy(member => member.MetadataToken))
=======
            foreach (var property in GetProperties(componentType, BindingFlags.Instance | BindingFlags.Public))
>>>>>>> e5f166ce
            {
                EnsureNode(nodes, property.Name, property.PropertyType, recurse: false);
            }
        }

        private void treeView_BeforeExpand(object sender, TreeViewCancelEventArgs e)
        {
            treeView.SuspendLayout();
            ExpandNode(e.Node);
            treeView.ResumeLayout();
        }

        internal string GetSelectedMember()
        {
            var memberChain = GetSelectedMembers().Reverse();
            return string.Join(ExpressionHelper.MemberSeparator, memberChain.ToArray());
        }

        IEnumerable<string> GetSelectedMembers()
        {
            var node = treeView.SelectedNode;
            while (node != null)
            {
                yield return node.Name;
                node = node.Parent;
            }
        }

        void Dispose(bool disposing)
        {
            if (provider != null && disposing)
            {
                provider.Dispose();
                provider = null;
            }
        }

        public void Dispose()
        {
            Dispose(true);
            GC.SuppressFinalize(this);
        }
    }
}
<|MERGE_RESOLUTION|>--- conflicted
+++ resolved
@@ -1,172 +1,164 @@
-﻿using Microsoft.CSharp;
-using System;
-using System.CodeDom;
-using System.Collections.Generic;
-using System.Linq;
-using System.Reflection;
-using System.Text;
-using System.Threading.Tasks;
-using System.Windows.Forms;
-
-namespace Bonsai.Design
-{
-    class MemberSelectorEditorController : IDisposable
-    {
-        TreeView treeView;
-        CSharpCodeProvider provider;
-        const string IndexBegin = "[";
-
-        public MemberSelectorEditorController(TreeView model)
-        {
-            treeView = model;
-            treeView.BeforeExpand += treeView_BeforeExpand;
-            provider = new CSharpCodeProvider();
-        }
-
-        internal void InitializeSelection(IEnumerable<string> memberChain)
-        {
-            var nodes = treeView.Nodes;
-            foreach (var memberName in memberChain)
-            {
-                var nodeName = memberName;
-                var indexBegin = nodeName.IndexOf(IndexBegin);
-                if (indexBegin >= 0) nodeName = nodeName.Substring(0, indexBegin);
-                var node = nodes[nodeName];
-                if (node == null)
-                {
-                    treeView.SelectedNode = node;
-                    break;
-                }
-
-                ExpandNode(node);
-                nodes = node.Nodes;
-                treeView.SelectedNode = node;
-            }
-        }
-
-        void ExpandNode(TreeNode node)
-        {
-            if (node.Nodes.Count > 0)
-            {
-                InitializeMemberTree(node.Nodes, (Type)node.Tag);
-            }
-        }
-
-        TreeNode CreateNode(TreeNodeCollection nodes, string name, Type type)
-        {
-            var typeRef = new CodeTypeReference(type);
-            var node = nodes.Add(name, name + string.Format(" ({0})", provider.GetTypeOutput(typeRef)));
-            node.Tag = type;
-            return node;
-        }
-
-        internal TreeNode EnsureNode(TreeNodeCollection nodes, string name, Type type, bool recurse = true)
-        {
-            var node = nodes[name];
-            if (node == null)
-            {
-                node = CreateNode(nodes, name, type);
-            }
-
-            if (node.Nodes.Count == 0 && recurse)
-            {
-                InitializeDummyMembers(node.Nodes, type);
-            }
-
-            return node;
-        }
-
-        static IEnumerable<PropertyInfo> GetProperties(Type type, BindingFlags bindingAttr)
-        {
-            IEnumerable<PropertyInfo> properties = type.GetProperties(bindingAttr);
-            if (type.IsInterface)
-            {
-                properties = properties.Concat(type
-                    .GetInterfaces()
-                    .SelectMany(i => i.GetProperties(bindingAttr)));
-            }
-            return properties;
-        }
-
-        internal void InitializeMemberTree(TreeNodeCollection nodes, Type componentType)
-        {
-            if (componentType == null)
-            {
-                throw new ArgumentNullException("componentType");
-            }
-
-            foreach (var field in componentType.GetFields(BindingFlags.Instance | BindingFlags.Public)
-                                               .OrderBy(member => member.MetadataToken))
-            {
-                EnsureNode(nodes, field.Name, field.FieldType);
-            }
-
-<<<<<<< HEAD
-            foreach (var property in componentType.GetProperties(BindingFlags.Instance | BindingFlags.Public)
-                                                  .OrderBy(member => member.MetadataToken))
-=======
-            foreach (var property in GetProperties(componentType, BindingFlags.Instance | BindingFlags.Public))
->>>>>>> e5f166ce
-            {
-                EnsureNode(nodes, property.Name, property.PropertyType);
-            }
-        }
-
-        void InitializeDummyMembers(TreeNodeCollection nodes, Type componentType)
-        {
-            foreach (var field in componentType.GetFields(BindingFlags.Instance | BindingFlags.Public)
-                                               .OrderBy(member => member.MetadataToken))
-            {
-                EnsureNode(nodes, field.Name, field.FieldType, recurse: false);
-            }
-
-<<<<<<< HEAD
-            foreach (var property in componentType.GetProperties(BindingFlags.Instance | BindingFlags.Public)
-                                                  .OrderBy(member => member.MetadataToken))
-=======
-            foreach (var property in GetProperties(componentType, BindingFlags.Instance | BindingFlags.Public))
->>>>>>> e5f166ce
-            {
-                EnsureNode(nodes, property.Name, property.PropertyType, recurse: false);
-            }
-        }
-
-        private void treeView_BeforeExpand(object sender, TreeViewCancelEventArgs e)
-        {
-            treeView.SuspendLayout();
-            ExpandNode(e.Node);
-            treeView.ResumeLayout();
-        }
-
-        internal string GetSelectedMember()
-        {
-            var memberChain = GetSelectedMembers().Reverse();
-            return string.Join(ExpressionHelper.MemberSeparator, memberChain.ToArray());
-        }
-
-        IEnumerable<string> GetSelectedMembers()
-        {
-            var node = treeView.SelectedNode;
-            while (node != null)
-            {
-                yield return node.Name;
-                node = node.Parent;
-            }
-        }
-
-        void Dispose(bool disposing)
-        {
-            if (provider != null && disposing)
-            {
-                provider.Dispose();
-                provider = null;
-            }
-        }
-
-        public void Dispose()
-        {
-            Dispose(true);
-            GC.SuppressFinalize(this);
-        }
-    }
-}
+﻿using Microsoft.CSharp;
+using System;
+using System.CodeDom;
+using System.Collections.Generic;
+using System.Linq;
+using System.Reflection;
+using System.Text;
+using System.Threading.Tasks;
+using System.Windows.Forms;
+
+namespace Bonsai.Design
+{
+    class MemberSelectorEditorController : IDisposable
+    {
+        TreeView treeView;
+        CSharpCodeProvider provider;
+        const string IndexBegin = "[";
+
+        public MemberSelectorEditorController(TreeView model)
+        {
+            treeView = model;
+            treeView.BeforeExpand += treeView_BeforeExpand;
+            provider = new CSharpCodeProvider();
+        }
+
+        internal void InitializeSelection(IEnumerable<string> memberChain)
+        {
+            var nodes = treeView.Nodes;
+            foreach (var memberName in memberChain)
+            {
+                var nodeName = memberName;
+                var indexBegin = nodeName.IndexOf(IndexBegin);
+                if (indexBegin >= 0) nodeName = nodeName.Substring(0, indexBegin);
+                var node = nodes[nodeName];
+                if (node == null)
+                {
+                    treeView.SelectedNode = node;
+                    break;
+                }
+
+                ExpandNode(node);
+                nodes = node.Nodes;
+                treeView.SelectedNode = node;
+            }
+        }
+
+        void ExpandNode(TreeNode node)
+        {
+            if (node.Nodes.Count > 0)
+            {
+                InitializeMemberTree(node.Nodes, (Type)node.Tag);
+            }
+        }
+
+        TreeNode CreateNode(TreeNodeCollection nodes, string name, Type type)
+        {
+            var typeRef = new CodeTypeReference(type);
+            var node = nodes.Add(name, name + string.Format(" ({0})", provider.GetTypeOutput(typeRef)));
+            node.Tag = type;
+            return node;
+        }
+
+        internal TreeNode EnsureNode(TreeNodeCollection nodes, string name, Type type, bool recurse = true)
+        {
+            var node = nodes[name];
+            if (node == null)
+            {
+                node = CreateNode(nodes, name, type);
+            }
+
+            if (node.Nodes.Count == 0 && recurse)
+            {
+                InitializeDummyMembers(node.Nodes, type);
+            }
+
+            return node;
+        }
+
+        static IEnumerable<PropertyInfo> GetProperties(Type type, BindingFlags bindingAttr)
+        {
+            IEnumerable<PropertyInfo> properties = type.GetProperties(bindingAttr);
+            if (type.IsInterface)
+            {
+                properties = properties.Concat(type
+                    .GetInterfaces()
+                    .SelectMany(i => i.GetProperties(bindingAttr)));
+            }
+            return properties;
+        }
+
+        internal void InitializeMemberTree(TreeNodeCollection nodes, Type componentType)
+        {
+            if (componentType == null)
+            {
+                throw new ArgumentNullException("componentType");
+            }
+
+            foreach (var field in componentType.GetFields(BindingFlags.Instance | BindingFlags.Public)
+                                               .OrderBy(member => member.MetadataToken))
+            {
+                EnsureNode(nodes, field.Name, field.FieldType);
+            }
+
+            foreach (var property in GetProperties(componentType, BindingFlags.Instance | BindingFlags.Public)
+                                                  .OrderBy(member => member.MetadataToken))
+            {
+                EnsureNode(nodes, property.Name, property.PropertyType);
+            }
+        }
+
+        void InitializeDummyMembers(TreeNodeCollection nodes, Type componentType)
+        {
+            foreach (var field in componentType.GetFields(BindingFlags.Instance | BindingFlags.Public)
+                                               .OrderBy(member => member.MetadataToken))
+            {
+                EnsureNode(nodes, field.Name, field.FieldType, recurse: false);
+            }
+
+            foreach (var property in GetProperties(componentType, BindingFlags.Instance | BindingFlags.Public)
+                                                  .OrderBy(member => member.MetadataToken))
+            {
+                EnsureNode(nodes, property.Name, property.PropertyType, recurse: false);
+            }
+        }
+
+        private void treeView_BeforeExpand(object sender, TreeViewCancelEventArgs e)
+        {
+            treeView.SuspendLayout();
+            ExpandNode(e.Node);
+            treeView.ResumeLayout();
+        }
+
+        internal string GetSelectedMember()
+        {
+            var memberChain = GetSelectedMembers().Reverse();
+            return string.Join(ExpressionHelper.MemberSeparator, memberChain.ToArray());
+        }
+
+        IEnumerable<string> GetSelectedMembers()
+        {
+            var node = treeView.SelectedNode;
+            while (node != null)
+            {
+                yield return node.Name;
+                node = node.Parent;
+            }
+        }
+
+        void Dispose(bool disposing)
+        {
+            if (provider != null && disposing)
+            {
+                provider.Dispose();
+                provider = null;
+            }
+        }
+
+        public void Dispose()
+        {
+            Dispose(true);
+            GC.SuppressFinalize(this);
+        }
+    }
+}