--- conflicted
+++ resolved
@@ -1,52 +1,34 @@
-<?xml version="1.0"?>
-<package >
-  <metadata>
-    <id>Bonsai.StarterPack</id>
-<<<<<<< HEAD
-    <version>2.0.3</version>
-=======
-    <version>2.1.0</version>
->>>>>>> 39dc9a3a
-    <title>Bonsai - Starter Pack</title>
-    <authors>Gonçalo Lopes</authors>
-    <owners>Gonçalo Lopes</owners>
-    <licenseUrl>https://bitbucket.org/horizongir/bonsai/raw/0391fb050a80c94f8ff45c861678a41ae97ca257/LICENSE</licenseUrl>
-    <projectUrl>https://bitbucket.org/horizongir/bonsai</projectUrl>
-    <iconUrl>https://bitbucket.org/horizongir/bonsai/raw/7aacc64dc4647e57362ab310238591dc197fef0d/Resources/Bonsai.png</iconUrl>
-    <requireLicenseAcceptance>false</requireLicenseAcceptance>
-    <description>The Bonsai Starter Pack includes everything you need to build your own data processing workflows.</description>
-    <releaseNotes>Public release of the starter pack including simple workflow examples for Bonsai.</releaseNotes>
-    <copyright>Gonçalo Lopes © 2014</copyright>
-    <tags>Bonsai Starter Pack Examples</tags>
-    <dependencies>
-<<<<<<< HEAD
-      <dependency id="Bonsai.Arduino" version="2.0.1" />
-      <dependency id="Bonsai.Arduino.Design" version="2.0.0" />
-      <dependency id="Bonsai.Audio" version="2.0.1" />
-      <dependency id="Bonsai.Dsp" version="2.0.2" />
-      <dependency id="Bonsai.Dsp.Design" version="2.0.0" />
-      <dependency id="Bonsai.Osc" version="2.0.0" />
-      <dependency id="Bonsai.Osc.Design" version="2.0.0" />
-      <dependency id="Bonsai.Scripting" version="2.0.0" />
-      <dependency id="Bonsai.Vision" version="2.0.1" />
-      <dependency id="Bonsai.Vision.Design" version="2.0.1" />
-      <dependency id="Bonsai.Windows.Input" version="2.0.0" />
-=======
-      <dependency id="Bonsai.Arduino" version="2.1.0" />
-      <dependency id="Bonsai.Arduino.Design" version="2.1.0" />
-      <dependency id="Bonsai.Audio" version="2.1.0" />
-      <dependency id="Bonsai.Dsp" version="2.1.0" />
-      <dependency id="Bonsai.Dsp.Design" version="2.1.0" />
-      <dependency id="Bonsai.Osc" version="2.1.0" />
-      <dependency id="Bonsai.Osc.Design" version="2.1.0" />
-      <dependency id="Bonsai.Scripting" version="2.1.0" />
-      <dependency id="Bonsai.Vision" version="2.1.0" />
-      <dependency id="Bonsai.Vision.Design" version="2.1.0" />
-      <dependency id="Bonsai.Windows.Input" version="2.1.0" />
->>>>>>> 39dc9a3a
-    </dependencies>
-  </metadata>
-  <files>
-    <file src="Examples\**\*.*" target="content\Examples" />
-  </files>
+<?xml version="1.0"?>
+<package >
+  <metadata>
+    <id>Bonsai.StarterPack</id>
+    <version>2.1.0</version>
+    <title>Bonsai - Starter Pack</title>
+    <authors>Gonçalo Lopes</authors>
+    <owners>Gonçalo Lopes</owners>
+    <licenseUrl>https://bitbucket.org/horizongir/bonsai/raw/0391fb050a80c94f8ff45c861678a41ae97ca257/LICENSE</licenseUrl>
+    <projectUrl>https://bitbucket.org/horizongir/bonsai</projectUrl>
+    <iconUrl>https://bitbucket.org/horizongir/bonsai/raw/7aacc64dc4647e57362ab310238591dc197fef0d/Resources/Bonsai.png</iconUrl>
+    <requireLicenseAcceptance>false</requireLicenseAcceptance>
+    <description>The Bonsai Starter Pack includes everything you need to build your own data processing workflows.</description>
+    <releaseNotes>Public release of the starter pack including simple workflow examples for Bonsai.</releaseNotes>
+    <copyright>Gonçalo Lopes © 2014</copyright>
+    <tags>Bonsai Starter Pack Examples</tags>
+    <dependencies>
+      <dependency id="Bonsai.Arduino" version="2.1.0" />
+      <dependency id="Bonsai.Arduino.Design" version="2.1.0" />
+      <dependency id="Bonsai.Audio" version="2.1.0" />
+      <dependency id="Bonsai.Dsp" version="2.1.0" />
+      <dependency id="Bonsai.Dsp.Design" version="2.1.0" />
+      <dependency id="Bonsai.Osc" version="2.1.0" />
+      <dependency id="Bonsai.Osc.Design" version="2.1.0" />
+      <dependency id="Bonsai.Scripting" version="2.1.0" />
+      <dependency id="Bonsai.Vision" version="2.1.0" />
+      <dependency id="Bonsai.Vision.Design" version="2.1.0" />
+      <dependency id="Bonsai.Windows.Input" version="2.1.0" />
+    </dependencies>
+  </metadata>
+  <files>
+    <file src="Examples\**\*.*" target="content\Examples" />
+  </files>
 </package>