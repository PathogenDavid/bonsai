--- conflicted
+++ resolved
@@ -1,439 +1,436 @@
-﻿using Bonsai.Configuration;
-using Bonsai.Properties;
-using NuGet;
-using System;
-using System.Collections.Generic;
-using System.IO;
-using System.Linq;
-using System.Reflection;
-using System.Runtime.Versioning;
-using System.Text;
-
-namespace Bonsai
-{
-    class PackageConfigurationUpdater : IDisposable
-    {
-        const string PackageTagFilter = "Bonsai";
-        const string GalleryDirectory = "Gallery";
-        const string ExtensionsDirectory = "Extensions";
-        const string BuildDirectory = "build";
-        const string BinDirectory = "bin";
-        const string DebugDirectory = "debug";
-        const string BonsaiExtension = ".bonsai";
-        const string AssemblyExtension = ".dll";
-        const string OldExtension = ".old";
-
-        readonly string bootstrapperExePath;
-        readonly string bootstrapperDirectory;
-        readonly string bootstrapperPackageId;
-        readonly SemanticVersion bootstrapperVersion;
-        readonly IPackageManager packageManager;
-        readonly IPackageRepository galleryRepository;
-        readonly PackageConfiguration packageConfiguration;
-        static readonly char[] DirectorySeparators = new[] { Path.DirectorySeparatorChar, Path.AltDirectorySeparatorChar };
-        static readonly FrameworkName NativeFramework = new FrameworkName("native,Version=v0.0");
-        static readonly IEnumerable<FrameworkName> SupportedFrameworks = new[]
-        {
-<<<<<<< HEAD
-            new FrameworkName(".NETFramework,Version=v4.7.2"),
-            new FrameworkName(".NETFramework,Version=v4.7.1"),
-            new FrameworkName(".NETFramework,Version=v4.7"),
-=======
-            new FrameworkName(".NETStandard,Version=v2.0"),
->>>>>>> 38c6a572
-            new FrameworkName(".NETFramework,Version=v4.6.2"),
-            new FrameworkName(".NETFramework,Version=v4.6.1"),
-            new FrameworkName(".NETFramework,Version=v4.6"),
-            new FrameworkName(".NETFramework,Version=v4.5"),
-            new FrameworkName(".NETFramework,Version=v4.0"),
-            new FrameworkName(".NETFramework,Version=v4.0,Profile=Client"),
-            new FrameworkName(".NETFramework,Version=v3.5"),
-            new FrameworkName(".NETFramework,Version=v3.5,Profile=Client"),
-            new FrameworkName(".NETFramework,Version=v2.0")
-        };
-
-        public PackageConfigurationUpdater(PackageConfiguration configuration, IPackageManager manager, string bootstrapperPath = null, IPackageName bootstrapperName = null)
-        {
-            if (configuration == null)
-            {
-                throw new ArgumentNullException("configuration");
-            }
-
-            if (manager == null)
-            {
-                throw new ArgumentNullException("manager");
-            }
-
-            packageManager = manager;
-            packageConfiguration = configuration;
-            bootstrapperExePath = bootstrapperPath ?? string.Empty;
-            bootstrapperDirectory = Path.GetDirectoryName(bootstrapperExePath);
-            bootstrapperPackageId = bootstrapperName != null ? bootstrapperName.Id : string.Empty;
-            bootstrapperVersion = bootstrapperName != null ? bootstrapperName.Version : null;
-            packageManager.PackageInstalling += packageManager_PackageInstalling;
-            packageManager.PackageInstalled += packageManager_PackageInstalled;
-            packageManager.PackageUninstalling += packageManager_PackageUninstalling;
-
-            var galleryPath = Path.Combine(bootstrapperDirectory, GalleryDirectory);
-            var galleryFileSystem = new PhysicalFileSystem(galleryPath);
-            var galleryPathResolver = new GalleryPackagePathResolver(galleryPath);
-            galleryRepository = new LocalPackageRepository(galleryPathResolver, galleryFileSystem);
-        }
-
-        string GetRelativePath(string path)
-        {
-            var editorRoot = packageManager.FileSystem.Root;
-            var rootUri = new Uri(editorRoot);
-            var pathUri = new Uri(path);
-            var relativeUri = rootUri.MakeRelativeUri(pathUri);
-            return relativeUri.ToString().Replace(Path.AltDirectorySeparatorChar, Path.DirectorySeparatorChar);
-        }
-
-        static bool IsTaggedPackage(IPackage package)
-        {
-            return package.Tags != null && package.Tags.Contains(PackageTagFilter);
-        }
-
-        static string ResolvePlatformNameAlias(string name)
-        {
-            switch (name)
-            {
-                case "x64":
-                case "amd64":
-                case "em64t":
-                case "intel64":
-                case "x86-64":
-                case "x86_64":
-                    return "x64";
-                case "win32":
-                case "x86":
-                case "ia32":
-                case "386":
-                    return "x86";
-                default:
-                    return string.Empty;
-            }
-        }
-
-        static string ResolvePathPlatformName(string path)
-        {
-            var platformName = string.Empty;
-            var components = path.Split(DirectorySeparators, StringSplitOptions.RemoveEmptyEntries);
-            components = Array.ConvertAll(components, name => name.ToLower());
-
-            if (components.Length > 3 && components[2] == BinDirectory &&
-                Array.FindIndex(components, name => name == DebugDirectory) < 0)
-            {
-                for (int i = 3; i < components.Length; i++)
-                {
-                    platformName = ResolvePlatformNameAlias(components[i]);
-                    if (!string.IsNullOrEmpty(platformName)) break;
-                }
-            }
-
-            return platformName;
-        }
-
-        static IEnumerable<string> GetAssemblyLocations(IPackage package)
-        {
-            return from file in package.GetFiles(BuildDirectory)
-                   where file.SupportedFrameworks.Intersect(SupportedFrameworks).Any() &&
-                         Path.GetExtension(file.Path) == AssemblyExtension &&
-                         !string.IsNullOrEmpty(ResolvePathPlatformName(file.Path))
-                   select file.Path;
-        }
-
-        static IEnumerable<LibraryFolder> GetLibraryFolders(IPackage package, string installPath)
-        {
-            return from file in package.GetFiles(BuildDirectory)
-                   where file.SupportedFrameworks.Contains(NativeFramework)
-                   group file by Path.GetDirectoryName(file.Path) into folder
-                   let platform = ResolvePathPlatformName(folder.Key)
-                   where !string.IsNullOrWhiteSpace(platform)
-                   select new LibraryFolder(Path.Combine(installPath, folder.Key), platform);
-        }
-
-        static IEnumerable<IPackageAssemblyReference> GetCompatibleAssemblyReferences(IPackage package)
-        {
-            return from reference in package.AssemblyReferences
-                   where !reference.SupportedFrameworks.Any() ||
-                         reference.SupportedFrameworks.Intersect(SupportedFrameworks).Any()
-                   group reference by reference.Name into referenceGroup
-                   from reference in referenceGroup
-                       .OrderByDescending(reference => reference.TargetFramework != null
-                           ? reference.TargetFramework.FullName
-                           : null)
-                       .Take(1)
-                   select reference;
-        }
-
-        void RegisterAssemblyLocations(IPackage package, string installPath, string relativePath, bool addReferences)
-        {
-            var assemblyLocations = GetAssemblyLocations(package);
-            RegisterAssemblyLocations(assemblyLocations, installPath, relativePath, addReferences);
-        }
-
-        void RegisterAssemblyLocations(IEnumerable<string> assemblyLocations, string installPath, string relativePath, bool addReferences)
-        {
-            foreach (var path in assemblyLocations)
-            {
-                var assemblyFile = Path.Combine(installPath, path);
-                var assemblyName = AssemblyName.GetAssemblyName(assemblyFile);
-                var assemblyLocation = Path.Combine(relativePath, path);
-                var assemblyLocationKey = Tuple.Create(assemblyName.Name, assemblyName.ProcessorArchitecture);
-                if (!packageConfiguration.AssemblyLocations.Contains(assemblyLocationKey))
-                {
-                    packageConfiguration.AssemblyLocations.Add(assemblyName.Name, assemblyName.ProcessorArchitecture, assemblyLocation);
-                }
-                else if (packageConfiguration.AssemblyLocations[assemblyLocationKey].Location != assemblyLocation)
-                {
-                    throw new InvalidOperationException(string.Format(Resources.AssemblyReferenceLocationMismatchException, assemblyLocationKey));
-                }
-
-                if (addReferences && !packageConfiguration.AssemblyReferences.Contains(assemblyName.Name))
-                {
-                    packageConfiguration.AssemblyReferences.Add(assemblyName.Name);
-                }
-            }
-        }
-
-        void RemoveAssemblyLocations(IPackage package, string installPath, bool removeReference)
-        {
-            var assemblyLocations = GetAssemblyLocations(package);
-            RemoveAssemblyLocations(assemblyLocations, installPath, removeReference);
-        }
-
-        void RemoveAssemblyLocations(IEnumerable<string> assemblyLocations, string installPath, bool removeReference)
-        {
-            foreach (var path in assemblyLocations)
-            {
-                var assemblyFile = Path.Combine(installPath, path);
-                var assemblyName = AssemblyName.GetAssemblyName(assemblyFile);
-                packageConfiguration.AssemblyLocations.Remove(Tuple.Create(assemblyName.Name, assemblyName.ProcessorArchitecture));
-                if (removeReference)
-                {
-                    packageConfiguration.AssemblyReferences.Remove(assemblyName.Name);
-                }
-            }
-        }
-
-        void RegisterLibraryFolders(IPackage package, string installPath)
-        {
-            foreach (var folder in GetLibraryFolders(package, installPath))
-            {
-                if (!packageConfiguration.LibraryFolders.Contains(folder.Path))
-                {
-                    packageConfiguration.LibraryFolders.Add(folder);
-                }
-                else if (packageConfiguration.LibraryFolders[folder.Path].Platform != folder.Platform)
-                {
-                    throw new InvalidOperationException(string.Format(Resources.LibraryFolderPlatformMismatchException, folder.Path));
-                }
-            }
-        }
-
-        void RemoveLibraryFolders(IPackage package, string installPath)
-        {
-            foreach (var folder in GetLibraryFolders(package, installPath))
-            {
-                packageConfiguration.LibraryFolders.Remove(folder.Path);
-            }
-        }
-
-        static void CopyDirectory(DirectoryInfo source, DirectoryInfo target)
-        {
-            if (source.FullName.Equals(target.FullName, StringComparison.OrdinalIgnoreCase)) return;
-            if (!target.Exists) Directory.CreateDirectory(target.FullName);
-
-            foreach (var file in source.GetFiles())
-            {
-                file.CopyTo(Path.Combine(target.FullName, file.Name), true);
-            }
-
-            foreach (var directory in source.GetDirectories())
-            {
-                var targetDirectory = target.CreateSubdirectory(directory.Name);
-                CopyDirectory(directory, targetDirectory);
-            }
-        }
-
-        void AddContentFolders(string installPath, string contentPath)
-        {
-            var contentDirectory = new DirectoryInfo(Path.Combine(installPath, Constants.ContentDirectory, contentPath));
-            if (contentDirectory.Exists)
-            {
-                var bootstrapperContent = new DirectoryInfo(Path.Combine(bootstrapperDirectory, contentPath));
-                if (!bootstrapperContent.Exists) bootstrapperContent.Create();
-                CopyDirectory(contentDirectory, bootstrapperContent);
-            }
-        }
-
-        void RemoveEmptyDirectories(DirectoryInfo directory)
-        {
-            try
-            {
-                foreach (var subdirectory in directory.EnumerateDirectories())
-                {
-                    RemoveEmptyDirectories(subdirectory);
-                }
-
-                if (!directory.EnumerateFileSystemInfos().Any())
-                {
-                    try { directory.Delete(); }
-                    catch (UnauthorizedAccessException) { } //best effort
-                }
-            }
-            catch (DirectoryNotFoundException) { } //best effort
-            catch (UnauthorizedAccessException) { } //best effort
-        }
-
-        void RemoveContentFolders(IPackage package, string installPath, string contentPath)
-        {
-            var contentDirectory = new DirectoryInfo(Path.Combine(installPath, Constants.ContentDirectory, contentPath));
-            if (contentDirectory.Exists)
-            {
-                var bootstrapperContent = new DirectoryInfo(Path.Combine(bootstrapperDirectory, contentPath));
-                if (bootstrapperContent.Exists)
-                {
-                    foreach (var file in package.GetFiles(Path.Combine(Constants.ContentDirectory, contentPath)))
-                    {
-                        var path = file.Path.Split(DirectorySeparators, 2)[1];
-                        var bootstrapperFilePath = Path.Combine(bootstrapperDirectory, path);
-                        if (File.Exists(bootstrapperFilePath))
-                        {
-                            File.Delete(bootstrapperFilePath);
-                        }
-                    }
-
-                    RemoveEmptyDirectories(bootstrapperContent);
-                }
-            }
-        }
-
-        void packageManager_PackageInstalling(object sender, PackageOperationEventArgs e)
-        {
-            var package = e.Package;
-            var entryPoint = package.Id + BonsaiExtension;
-            var executablePackage = package.GetContentFiles().Any(file => file.EffectivePath == entryPoint);
-            if (executablePackage)
-            {
-                galleryRepository.AddPackage(package);
-                e.Cancel = true;
-            }
-            else
-            {
-                var installPath = e.InstallPath;
-                var pivots = OverlayHelper.FindPivots(package, installPath).ToArray();
-                if (pivots.Length > 0)
-                {
-                    var overlayVersion = OverlayHelper.FindOverlayVersion(package);
-                    var overlayManager = OverlayHelper.CreateOverlayManager(packageManager.SourceRepository, installPath);
-                    overlayManager.Logger = packageManager.Logger;
-                    foreach (var pivot in pivots)
-                    {
-                        var pivotPackage = overlayManager.SourceRepository.FindPackage(pivot, overlayVersion);
-                        if (pivotPackage == null) throw new InvalidOperationException(string.Format("The package '{0}' could not be found.", pivot));
-                        overlayManager.InstallPackage(pivotPackage, false, false);
-                    }
-                }
-            }
-        }
-
-        void packageManager_PackageInstalled(object sender, PackageOperationEventArgs e)
-        {
-            var package = e.Package;
-            var taggedPackage = IsTaggedPackage(package);
-            var installPath = GetRelativePath(e.InstallPath);
-            if (!packageConfiguration.Packages.Contains(package.Id))
-            {
-                packageConfiguration.Packages.Add(package.Id, package.Version.ToString());
-            }
-            else packageConfiguration.Packages[package.Id].Version = package.Version.ToString();
-
-            AddContentFolders(e.InstallPath, ExtensionsDirectory);
-            RegisterLibraryFolders(package, installPath);
-            RegisterAssemblyLocations(package, e.InstallPath, installPath, false);
-            var pivots = OverlayHelper.FindPivots(package, e.InstallPath).ToArray();
-            if (pivots.Length > 0)
-            {
-                var overlayManager = OverlayHelper.CreateOverlayManager(packageManager.SourceRepository, e.InstallPath);
-                foreach (var pivot in pivots)
-                {
-                    var pivotPackage = overlayManager.LocalRepository.FindPackage(pivot);
-                    RegisterLibraryFolders(pivotPackage, installPath);
-                    RegisterAssemblyLocations(pivotPackage, e.InstallPath, installPath, false);
-                }
-            }
-
-            var assemblyLocations = GetCompatibleAssemblyReferences(package).Select(reference => reference.Path);
-            RegisterAssemblyLocations(assemblyLocations, e.InstallPath, installPath, taggedPackage);
-            packageConfiguration.Save();
-
-            if (package.Id == bootstrapperPackageId && package.Version > bootstrapperVersion)
-            {
-                var bootstrapperFileName = Path.GetFileName(bootstrapperExePath);
-                var bootstrapperFile = package.GetFiles().FirstOrDefault(file => Path.GetFileName(file.Path).Equals(bootstrapperFileName, StringComparison.OrdinalIgnoreCase));
-                if (bootstrapperFile == null)
-                {
-                    throw new InvalidOperationException(Resources.BootstrapperMissingFromPackage);
-                }
-
-                var backupExePath = bootstrapperExePath + OldExtension;
-                File.Move(bootstrapperExePath, backupExePath);
-                UpdateFile(bootstrapperExePath, bootstrapperFile);
-            }
-        }
-
-        void packageManager_PackageUninstalling(object sender, PackageOperationEventArgs e)
-        {
-            var package = e.Package;
-            var taggedPackage = IsTaggedPackage(package);
-            var installPath = GetRelativePath(e.InstallPath);
-            packageConfiguration.Packages.Remove(package.Id);
-
-            RemoveContentFolders(package, e.InstallPath, ExtensionsDirectory);
-            RemoveLibraryFolders(package, installPath);
-            RemoveAssemblyLocations(package, e.InstallPath, false);
-            var pivots = OverlayHelper.FindPivots(package, e.InstallPath).ToArray();
-            if (pivots.Length > 0)
-            {
-                var overlayManager = OverlayHelper.CreateOverlayManager(packageManager.SourceRepository, e.InstallPath);
-                foreach (var pivot in pivots)
-                {
-                    var pivotPackage = overlayManager.LocalRepository.FindPackage(pivot);
-                    RemoveLibraryFolders(pivotPackage, installPath);
-                    RemoveAssemblyLocations(pivotPackage, e.InstallPath, false);
-                }
-            }
-
-            var assemblyLocations = GetCompatibleAssemblyReferences(package).Select(reference => reference.Path);
-            RemoveAssemblyLocations(assemblyLocations, e.InstallPath, taggedPackage);
-            packageConfiguration.Save();
-
-            if (pivots.Length > 0)
-            {
-                var overlayManager = OverlayHelper.CreateOverlayManager(packageManager.SourceRepository, e.InstallPath);
-                overlayManager.Logger = packageManager.Logger;
-                foreach (var pivot in pivots)
-                {
-                    overlayManager.UninstallPackage(pivot);
-                }
-            }
-        }
-
-        void UpdateFile(string path, IPackageFile file)
-        {
-            using (Stream fromStream = file.GetStream(), toStream = File.Create(path))
-            {
-                fromStream.CopyTo(toStream);
-            }
-        }
-
-        public void Dispose()
-        {
-            packageManager.PackageInstalled -= packageManager_PackageInstalled;
-            packageManager.PackageUninstalling -= packageManager_PackageUninstalling;
-            OptimizedZipPackage.PurgeCache();
-        }
-    }
-}
+﻿using Bonsai.Configuration;
+using Bonsai.Properties;
+using NuGet;
+using System;
+using System.Collections.Generic;
+using System.IO;
+using System.Linq;
+using System.Reflection;
+using System.Runtime.Versioning;
+using System.Text;
+
+namespace Bonsai
+{
+    class PackageConfigurationUpdater : IDisposable
+    {
+        const string PackageTagFilter = "Bonsai";
+        const string GalleryDirectory = "Gallery";
+        const string ExtensionsDirectory = "Extensions";
+        const string BuildDirectory = "build";
+        const string BinDirectory = "bin";
+        const string DebugDirectory = "debug";
+        const string BonsaiExtension = ".bonsai";
+        const string AssemblyExtension = ".dll";
+        const string OldExtension = ".old";
+
+        readonly string bootstrapperExePath;
+        readonly string bootstrapperDirectory;
+        readonly string bootstrapperPackageId;
+        readonly SemanticVersion bootstrapperVersion;
+        readonly IPackageManager packageManager;
+        readonly IPackageRepository galleryRepository;
+        readonly PackageConfiguration packageConfiguration;
+        static readonly char[] DirectorySeparators = new[] { Path.DirectorySeparatorChar, Path.AltDirectorySeparatorChar };
+        static readonly FrameworkName NativeFramework = new FrameworkName("native,Version=v0.0");
+        static readonly IEnumerable<FrameworkName> SupportedFrameworks = new[]
+        {
+            new FrameworkName(".NETStandard,Version=v2.0"),
+            new FrameworkName(".NETFramework,Version=v4.7.2"),
+            new FrameworkName(".NETFramework,Version=v4.7.1"),
+            new FrameworkName(".NETFramework,Version=v4.7"),
+            new FrameworkName(".NETFramework,Version=v4.6.2"),
+            new FrameworkName(".NETFramework,Version=v4.6.1"),
+            new FrameworkName(".NETFramework,Version=v4.6"),
+            new FrameworkName(".NETFramework,Version=v4.5"),
+            new FrameworkName(".NETFramework,Version=v4.0"),
+            new FrameworkName(".NETFramework,Version=v4.0,Profile=Client"),
+            new FrameworkName(".NETFramework,Version=v3.5"),
+            new FrameworkName(".NETFramework,Version=v3.5,Profile=Client"),
+            new FrameworkName(".NETFramework,Version=v2.0")
+        };
+
+        public PackageConfigurationUpdater(PackageConfiguration configuration, IPackageManager manager, string bootstrapperPath = null, IPackageName bootstrapperName = null)
+        {
+            if (configuration == null)
+            {
+                throw new ArgumentNullException("configuration");
+            }
+
+            if (manager == null)
+            {
+                throw new ArgumentNullException("manager");
+            }
+
+            packageManager = manager;
+            packageConfiguration = configuration;
+            bootstrapperExePath = bootstrapperPath ?? string.Empty;
+            bootstrapperDirectory = Path.GetDirectoryName(bootstrapperExePath);
+            bootstrapperPackageId = bootstrapperName != null ? bootstrapperName.Id : string.Empty;
+            bootstrapperVersion = bootstrapperName != null ? bootstrapperName.Version : null;
+            packageManager.PackageInstalling += packageManager_PackageInstalling;
+            packageManager.PackageInstalled += packageManager_PackageInstalled;
+            packageManager.PackageUninstalling += packageManager_PackageUninstalling;
+
+            var galleryPath = Path.Combine(bootstrapperDirectory, GalleryDirectory);
+            var galleryFileSystem = new PhysicalFileSystem(galleryPath);
+            var galleryPathResolver = new GalleryPackagePathResolver(galleryPath);
+            galleryRepository = new LocalPackageRepository(galleryPathResolver, galleryFileSystem);
+        }
+
+        string GetRelativePath(string path)
+        {
+            var editorRoot = packageManager.FileSystem.Root;
+            var rootUri = new Uri(editorRoot);
+            var pathUri = new Uri(path);
+            var relativeUri = rootUri.MakeRelativeUri(pathUri);
+            return relativeUri.ToString().Replace(Path.AltDirectorySeparatorChar, Path.DirectorySeparatorChar);
+        }
+
+        static bool IsTaggedPackage(IPackage package)
+        {
+            return package.Tags != null && package.Tags.Contains(PackageTagFilter);
+        }
+
+        static string ResolvePlatformNameAlias(string name)
+        {
+            switch (name)
+            {
+                case "x64":
+                case "amd64":
+                case "em64t":
+                case "intel64":
+                case "x86-64":
+                case "x86_64":
+                    return "x64";
+                case "win32":
+                case "x86":
+                case "ia32":
+                case "386":
+                    return "x86";
+                default:
+                    return string.Empty;
+            }
+        }
+
+        static string ResolvePathPlatformName(string path)
+        {
+            var platformName = string.Empty;
+            var components = path.Split(DirectorySeparators, StringSplitOptions.RemoveEmptyEntries);
+            components = Array.ConvertAll(components, name => name.ToLower());
+
+            if (components.Length > 3 && components[2] == BinDirectory &&
+                Array.FindIndex(components, name => name == DebugDirectory) < 0)
+            {
+                for (int i = 3; i < components.Length; i++)
+                {
+                    platformName = ResolvePlatformNameAlias(components[i]);
+                    if (!string.IsNullOrEmpty(platformName)) break;
+                }
+            }
+
+            return platformName;
+        }
+
+        static IEnumerable<string> GetAssemblyLocations(IPackage package)
+        {
+            return from file in package.GetFiles(BuildDirectory)
+                   where file.SupportedFrameworks.Intersect(SupportedFrameworks).Any() &&
+                         Path.GetExtension(file.Path) == AssemblyExtension &&
+                         !string.IsNullOrEmpty(ResolvePathPlatformName(file.Path))
+                   select file.Path;
+        }
+
+        static IEnumerable<LibraryFolder> GetLibraryFolders(IPackage package, string installPath)
+        {
+            return from file in package.GetFiles(BuildDirectory)
+                   where file.SupportedFrameworks.Contains(NativeFramework)
+                   group file by Path.GetDirectoryName(file.Path) into folder
+                   let platform = ResolvePathPlatformName(folder.Key)
+                   where !string.IsNullOrWhiteSpace(platform)
+                   select new LibraryFolder(Path.Combine(installPath, folder.Key), platform);
+        }
+
+        static IEnumerable<IPackageAssemblyReference> GetCompatibleAssemblyReferences(IPackage package)
+        {
+            return from reference in package.AssemblyReferences
+                   where !reference.SupportedFrameworks.Any() ||
+                         reference.SupportedFrameworks.Intersect(SupportedFrameworks).Any()
+                   group reference by reference.Name into referenceGroup
+                   from reference in referenceGroup
+                       .OrderByDescending(reference => reference.TargetFramework != null
+                           ? reference.TargetFramework.FullName
+                           : null)
+                       .Take(1)
+                   select reference;
+        }
+
+        void RegisterAssemblyLocations(IPackage package, string installPath, string relativePath, bool addReferences)
+        {
+            var assemblyLocations = GetAssemblyLocations(package);
+            RegisterAssemblyLocations(assemblyLocations, installPath, relativePath, addReferences);
+        }
+
+        void RegisterAssemblyLocations(IEnumerable<string> assemblyLocations, string installPath, string relativePath, bool addReferences)
+        {
+            foreach (var path in assemblyLocations)
+            {
+                var assemblyFile = Path.Combine(installPath, path);
+                var assemblyName = AssemblyName.GetAssemblyName(assemblyFile);
+                var assemblyLocation = Path.Combine(relativePath, path);
+                var assemblyLocationKey = Tuple.Create(assemblyName.Name, assemblyName.ProcessorArchitecture);
+                if (!packageConfiguration.AssemblyLocations.Contains(assemblyLocationKey))
+                {
+                    packageConfiguration.AssemblyLocations.Add(assemblyName.Name, assemblyName.ProcessorArchitecture, assemblyLocation);
+                }
+                else if (packageConfiguration.AssemblyLocations[assemblyLocationKey].Location != assemblyLocation)
+                {
+                    throw new InvalidOperationException(string.Format(Resources.AssemblyReferenceLocationMismatchException, assemblyLocationKey));
+                }
+
+                if (addReferences && !packageConfiguration.AssemblyReferences.Contains(assemblyName.Name))
+                {
+                    packageConfiguration.AssemblyReferences.Add(assemblyName.Name);
+                }
+            }
+        }
+
+        void RemoveAssemblyLocations(IPackage package, string installPath, bool removeReference)
+        {
+            var assemblyLocations = GetAssemblyLocations(package);
+            RemoveAssemblyLocations(assemblyLocations, installPath, removeReference);
+        }
+
+        void RemoveAssemblyLocations(IEnumerable<string> assemblyLocations, string installPath, bool removeReference)
+        {
+            foreach (var path in assemblyLocations)
+            {
+                var assemblyFile = Path.Combine(installPath, path);
+                var assemblyName = AssemblyName.GetAssemblyName(assemblyFile);
+                packageConfiguration.AssemblyLocations.Remove(Tuple.Create(assemblyName.Name, assemblyName.ProcessorArchitecture));
+                if (removeReference)
+                {
+                    packageConfiguration.AssemblyReferences.Remove(assemblyName.Name);
+                }
+            }
+        }
+
+        void RegisterLibraryFolders(IPackage package, string installPath)
+        {
+            foreach (var folder in GetLibraryFolders(package, installPath))
+            {
+                if (!packageConfiguration.LibraryFolders.Contains(folder.Path))
+                {
+                    packageConfiguration.LibraryFolders.Add(folder);
+                }
+                else if (packageConfiguration.LibraryFolders[folder.Path].Platform != folder.Platform)
+                {
+                    throw new InvalidOperationException(string.Format(Resources.LibraryFolderPlatformMismatchException, folder.Path));
+                }
+            }
+        }
+
+        void RemoveLibraryFolders(IPackage package, string installPath)
+        {
+            foreach (var folder in GetLibraryFolders(package, installPath))
+            {
+                packageConfiguration.LibraryFolders.Remove(folder.Path);
+            }
+        }
+
+        static void CopyDirectory(DirectoryInfo source, DirectoryInfo target)
+        {
+            if (source.FullName.Equals(target.FullName, StringComparison.OrdinalIgnoreCase)) return;
+            if (!target.Exists) Directory.CreateDirectory(target.FullName);
+
+            foreach (var file in source.GetFiles())
+            {
+                file.CopyTo(Path.Combine(target.FullName, file.Name), true);
+            }
+
+            foreach (var directory in source.GetDirectories())
+            {
+                var targetDirectory = target.CreateSubdirectory(directory.Name);
+                CopyDirectory(directory, targetDirectory);
+            }
+        }
+
+        void AddContentFolders(string installPath, string contentPath)
+        {
+            var contentDirectory = new DirectoryInfo(Path.Combine(installPath, Constants.ContentDirectory, contentPath));
+            if (contentDirectory.Exists)
+            {
+                var bootstrapperContent = new DirectoryInfo(Path.Combine(bootstrapperDirectory, contentPath));
+                if (!bootstrapperContent.Exists) bootstrapperContent.Create();
+                CopyDirectory(contentDirectory, bootstrapperContent);
+            }
+        }
+
+        void RemoveEmptyDirectories(DirectoryInfo directory)
+        {
+            try
+            {
+                foreach (var subdirectory in directory.EnumerateDirectories())
+                {
+                    RemoveEmptyDirectories(subdirectory);
+                }
+
+                if (!directory.EnumerateFileSystemInfos().Any())
+                {
+                    try { directory.Delete(); }
+                    catch (UnauthorizedAccessException) { } //best effort
+                }
+            }
+            catch (DirectoryNotFoundException) { } //best effort
+            catch (UnauthorizedAccessException) { } //best effort
+        }
+
+        void RemoveContentFolders(IPackage package, string installPath, string contentPath)
+        {
+            var contentDirectory = new DirectoryInfo(Path.Combine(installPath, Constants.ContentDirectory, contentPath));
+            if (contentDirectory.Exists)
+            {
+                var bootstrapperContent = new DirectoryInfo(Path.Combine(bootstrapperDirectory, contentPath));
+                if (bootstrapperContent.Exists)
+                {
+                    foreach (var file in package.GetFiles(Path.Combine(Constants.ContentDirectory, contentPath)))
+                    {
+                        var path = file.Path.Split(DirectorySeparators, 2)[1];
+                        var bootstrapperFilePath = Path.Combine(bootstrapperDirectory, path);
+                        if (File.Exists(bootstrapperFilePath))
+                        {
+                            File.Delete(bootstrapperFilePath);
+                        }
+                    }
+
+                    RemoveEmptyDirectories(bootstrapperContent);
+                }
+            }
+        }
+
+        void packageManager_PackageInstalling(object sender, PackageOperationEventArgs e)
+        {
+            var package = e.Package;
+            var entryPoint = package.Id + BonsaiExtension;
+            var executablePackage = package.GetContentFiles().Any(file => file.EffectivePath == entryPoint);
+            if (executablePackage)
+            {
+                galleryRepository.AddPackage(package);
+                e.Cancel = true;
+            }
+            else
+            {
+                var installPath = e.InstallPath;
+                var pivots = OverlayHelper.FindPivots(package, installPath).ToArray();
+                if (pivots.Length > 0)
+                {
+                    var overlayVersion = OverlayHelper.FindOverlayVersion(package);
+                    var overlayManager = OverlayHelper.CreateOverlayManager(packageManager.SourceRepository, installPath);
+                    overlayManager.Logger = packageManager.Logger;
+                    foreach (var pivot in pivots)
+                    {
+                        var pivotPackage = overlayManager.SourceRepository.FindPackage(pivot, overlayVersion);
+                        if (pivotPackage == null) throw new InvalidOperationException(string.Format("The package '{0}' could not be found.", pivot));
+                        overlayManager.InstallPackage(pivotPackage, false, false);
+                    }
+                }
+            }
+        }
+
+        void packageManager_PackageInstalled(object sender, PackageOperationEventArgs e)
+        {
+            var package = e.Package;
+            var taggedPackage = IsTaggedPackage(package);
+            var installPath = GetRelativePath(e.InstallPath);
+            if (!packageConfiguration.Packages.Contains(package.Id))
+            {
+                packageConfiguration.Packages.Add(package.Id, package.Version.ToString());
+            }
+            else packageConfiguration.Packages[package.Id].Version = package.Version.ToString();
+
+            AddContentFolders(e.InstallPath, ExtensionsDirectory);
+            RegisterLibraryFolders(package, installPath);
+            RegisterAssemblyLocations(package, e.InstallPath, installPath, false);
+            var pivots = OverlayHelper.FindPivots(package, e.InstallPath).ToArray();
+            if (pivots.Length > 0)
+            {
+                var overlayManager = OverlayHelper.CreateOverlayManager(packageManager.SourceRepository, e.InstallPath);
+                foreach (var pivot in pivots)
+                {
+                    var pivotPackage = overlayManager.LocalRepository.FindPackage(pivot);
+                    RegisterLibraryFolders(pivotPackage, installPath);
+                    RegisterAssemblyLocations(pivotPackage, e.InstallPath, installPath, false);
+                }
+            }
+
+            var assemblyLocations = GetCompatibleAssemblyReferences(package).Select(reference => reference.Path);
+            RegisterAssemblyLocations(assemblyLocations, e.InstallPath, installPath, taggedPackage);
+            packageConfiguration.Save();
+
+            if (package.Id == bootstrapperPackageId && package.Version > bootstrapperVersion)
+            {
+                var bootstrapperFileName = Path.GetFileName(bootstrapperExePath);
+                var bootstrapperFile = package.GetFiles().FirstOrDefault(file => Path.GetFileName(file.Path).Equals(bootstrapperFileName, StringComparison.OrdinalIgnoreCase));
+                if (bootstrapperFile == null)
+                {
+                    throw new InvalidOperationException(Resources.BootstrapperMissingFromPackage);
+                }
+
+                var backupExePath = bootstrapperExePath + OldExtension;
+                File.Move(bootstrapperExePath, backupExePath);
+                UpdateFile(bootstrapperExePath, bootstrapperFile);
+            }
+        }
+
+        void packageManager_PackageUninstalling(object sender, PackageOperationEventArgs e)
+        {
+            var package = e.Package;
+            var taggedPackage = IsTaggedPackage(package);
+            var installPath = GetRelativePath(e.InstallPath);
+            packageConfiguration.Packages.Remove(package.Id);
+
+            RemoveContentFolders(package, e.InstallPath, ExtensionsDirectory);
+            RemoveLibraryFolders(package, installPath);
+            RemoveAssemblyLocations(package, e.InstallPath, false);
+            var pivots = OverlayHelper.FindPivots(package, e.InstallPath).ToArray();
+            if (pivots.Length > 0)
+            {
+                var overlayManager = OverlayHelper.CreateOverlayManager(packageManager.SourceRepository, e.InstallPath);
+                foreach (var pivot in pivots)
+                {
+                    var pivotPackage = overlayManager.LocalRepository.FindPackage(pivot);
+                    RemoveLibraryFolders(pivotPackage, installPath);
+                    RemoveAssemblyLocations(pivotPackage, e.InstallPath, false);
+                }
+            }
+
+            var assemblyLocations = GetCompatibleAssemblyReferences(package).Select(reference => reference.Path);
+            RemoveAssemblyLocations(assemblyLocations, e.InstallPath, taggedPackage);
+            packageConfiguration.Save();
+
+            if (pivots.Length > 0)
+            {
+                var overlayManager = OverlayHelper.CreateOverlayManager(packageManager.SourceRepository, e.InstallPath);
+                overlayManager.Logger = packageManager.Logger;
+                foreach (var pivot in pivots)
+                {
+                    overlayManager.UninstallPackage(pivot);
+                }
+            }
+        }
+
+        void UpdateFile(string path, IPackageFile file)
+        {
+            using (Stream fromStream = file.GetStream(), toStream = File.Create(path))
+            {
+                fromStream.CopyTo(toStream);
+            }
+        }
+
+        public void Dispose()
+        {
+            packageManager.PackageInstalled -= packageManager_PackageInstalled;
+            packageManager.PackageUninstalling -= packageManager_PackageUninstalling;
+            OptimizedZipPackage.PurgeCache();
+        }
+    }
+}