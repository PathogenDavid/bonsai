﻿using System.Reflection;
using System.Runtime.CompilerServices;
using System.Runtime.InteropServices;

// General Information about an assembly is controlled through the following 
// set of attributes. Change these attribute values to modify the information
// associated with an assembly.
[assembly: AssemblyTitle("Bonsai - Dsp Design Library")]
[assembly: AssemblyDescription("Bonsai Design Library containing visualizer and editor classes for signal processing data types.")]
[assembly: AssemblyConfiguration("")]
[assembly: AssemblyCompany("Gonçalo Lopes")]
[assembly: AssemblyProduct("Bonsai.Dsp.Design")]
[assembly: AssemblyCopyright("Copyright © Gonçalo Lopes 2011-2015")]
[assembly: AssemblyTrademark("")]
[assembly: AssemblyCulture("")]

// Setting ComVisible to false makes the types in this assembly not visible 
// to COM components.  If you need to access a type in this assembly from 
// COM, set the ComVisible attribute to true on that type.
[assembly: ComVisible(false)]

// The following GUID is for the ID of the typelib if this project is exposed to COM
[assembly: Guid("e090533d-7cfd-4126-afbc-19b1691aa62c")]

// Version information for an assembly consists of the following four values:
//
//      Major Version
//      Minor Version 
//      Build Number
//      Revision
//
// You can specify all the values or you can default the Build and Revision Numbers 
// by using the '*' as shown below:
// [assembly: AssemblyVersion("1.0.*")]
<<<<<<< HEAD
[assembly: AssemblyVersion("2.1.0.0")]
[assembly: AssemblyInformationalVersion("2.1.2")]

=======
[assembly: AssemblyVersion("2.2.0.0")]
[assembly: AssemblyInformationalVersion("2.2.0")]

>>>>>>> 59751111
<|MERGE_RESOLUTION|>--- conflicted
+++ resolved
@@ -1,43 +1,36 @@
-﻿using System.Reflection;
-using System.Runtime.CompilerServices;
-using System.Runtime.InteropServices;
-
-// General Information about an assembly is controlled through the following 
-// set of attributes. Change these attribute values to modify the information
-// associated with an assembly.
-[assembly: AssemblyTitle("Bonsai - Dsp Design Library")]
-[assembly: AssemblyDescription("Bonsai Design Library containing visualizer and editor classes for signal processing data types.")]
-[assembly: AssemblyConfiguration("")]
-[assembly: AssemblyCompany("Gonçalo Lopes")]
-[assembly: AssemblyProduct("Bonsai.Dsp.Design")]
-[assembly: AssemblyCopyright("Copyright © Gonçalo Lopes 2011-2015")]
-[assembly: AssemblyTrademark("")]
-[assembly: AssemblyCulture("")]
-
-// Setting ComVisible to false makes the types in this assembly not visible 
-// to COM components.  If you need to access a type in this assembly from 
-// COM, set the ComVisible attribute to true on that type.
-[assembly: ComVisible(false)]
-
-// The following GUID is for the ID of the typelib if this project is exposed to COM
-[assembly: Guid("e090533d-7cfd-4126-afbc-19b1691aa62c")]
-
-// Version information for an assembly consists of the following four values:
-//
-//      Major Version
-//      Minor Version 
-//      Build Number
-//      Revision
-//
-// You can specify all the values or you can default the Build and Revision Numbers 
-// by using the '*' as shown below:
-// [assembly: AssemblyVersion("1.0.*")]
-<<<<<<< HEAD
-[assembly: AssemblyVersion("2.1.0.0")]
-[assembly: AssemblyInformationalVersion("2.1.2")]
-
-=======
-[assembly: AssemblyVersion("2.2.0.0")]
-[assembly: AssemblyInformationalVersion("2.2.0")]
-
->>>>>>> 59751111
+﻿using System.Reflection;
+using System.Runtime.CompilerServices;
+using System.Runtime.InteropServices;
+
+// General Information about an assembly is controlled through the following 
+// set of attributes. Change these attribute values to modify the information
+// associated with an assembly.
+[assembly: AssemblyTitle("Bonsai - Dsp Design Library")]
+[assembly: AssemblyDescription("Bonsai Design Library containing visualizer and editor classes for signal processing data types.")]
+[assembly: AssemblyConfiguration("")]
+[assembly: AssemblyCompany("Gonçalo Lopes")]
+[assembly: AssemblyProduct("Bonsai.Dsp.Design")]
+[assembly: AssemblyCopyright("Copyright © Gonçalo Lopes 2011-2015")]
+[assembly: AssemblyTrademark("")]
+[assembly: AssemblyCulture("")]
+
+// Setting ComVisible to false makes the types in this assembly not visible 
+// to COM components.  If you need to access a type in this assembly from 
+// COM, set the ComVisible attribute to true on that type.
+[assembly: ComVisible(false)]
+
+// The following GUID is for the ID of the typelib if this project is exposed to COM
+[assembly: Guid("e090533d-7cfd-4126-afbc-19b1691aa62c")]
+
+// Version information for an assembly consists of the following four values:
+//
+//      Major Version
+//      Minor Version 
+//      Build Number
+//      Revision
+//
+// You can specify all the values or you can default the Build and Revision Numbers 
+// by using the '*' as shown below:
+// [assembly: AssemblyVersion("1.0.*")]
+[assembly: AssemblyVersion("2.2.0.0")]
+[assembly: AssemblyInformationalVersion("2.2.0")]